// !$*UTF8*$!
{
	08FB7793FE84155DC02AAC07 /* Project object */ = {
		activeBuildConfigurationName = Debug;
		activeExecutable = 5FCB4690174AA11C0023D9D7 /* test_dynamicedata */;
		activeTarget = 5F54B84915FD4D9F00B3842C /* test_dynamicedata */;
<<<<<<< HEAD

=======
>>>>>>> 8c6564ab
		addToTargets = (
			5F8DD040159DDABC0034C889 /* connectedcomponents */,
		);
		breakpoints = (
			5FCC250915A392C70003D0E9 /* streaming_pagerank.cpp:267 */,
			5F648F0617B8332100EFEE76 /* stronglyconnectedcomponents.cpp:236 */,
			5F9451E417BBE83D006070F8 /* sharder.hpp:756 */,
			5F9451E917BBE8D2006070F8 /* sharder.hpp:454 */,
		);
		codeSenseManager = 5F7A0FE21589160900748D0D /* Code sense */;
		executables = (
			5F7A0FFD1589163E00748D0D /* pagerank */,
			5FCC1D17159501720003D0E9 /* sharder_basic */,
			5FCC1ED5159A03DD0003D0E9 /* matrixfact_als_edgefactors */,
			5FCC20C9159BAF1C0003D0E9 /* test_bulksync_functional */,
			5FCC20DD159DBC9E0003D0E9 /* test_smoketest */,
			5FCC20ED159DE4660003D0E9 /* connectedcomponents */,
			5FCC2131159DF1F20003D0E9 /* trianglecounting */,
			5FCC22A915A1EFA30003D0E9 /* graphlab_als */,
			5FCC243515A378E70003D0E9 /* streaming_pagerank */,
			5F7835F515DD6A6500954509 /* graphlab_lda */,
			5F7835F615DD6A6500954509 /* blocksplitter */,
			5FCB4690174AA11C0023D9D7 /* test_dynamicedata */,
			5FCB4691174AA11C0023D9D7 /* gensgd */,
			5FCB4692174AA11C0023D9D7 /* jinlianglda */,
			5F648EED17B82B9900EFEE76 /* SCC */,
		);
		perUserDictionary = {
			PBXConfiguration.PBXFileTableDataSource3.PBXExecutablesDataSource = {
				PBXFileTableDataSourceColumnSortingDirectionKey = "-1";
				PBXFileTableDataSourceColumnSortingKey = PBXExecutablesDataSource_NameID;
				PBXFileTableDataSourceColumnWidthsKey = (
					22,
					300,
					674,
				);
				PBXFileTableDataSourceColumnsKey = (
					PBXExecutablesDataSource_ActiveFlagID,
					PBXExecutablesDataSource_NameID,
					PBXExecutablesDataSource_CommentsID,
				);
			};
			PBXConfiguration.PBXFileTableDataSource3.PBXFileTableDataSource = {
				PBXFileTableDataSourceColumnSortingDirectionKey = "-1";
				PBXFileTableDataSourceColumnSortingKey = PBXFileDataSource_Filename_ColumnID;
				PBXFileTableDataSourceColumnWidthsKey = (
					20,
					1049,
					20,
					48,
					43,
					43,
					20,
				);
				PBXFileTableDataSourceColumnsKey = (
					PBXFileDataSource_FiletypeID,
					PBXFileDataSource_Filename_ColumnID,
					PBXFileDataSource_Built_ColumnID,
					PBXFileDataSource_ObjectSize_ColumnID,
					PBXFileDataSource_Errors_ColumnID,
					PBXFileDataSource_Warnings_ColumnID,
					PBXFileDataSource_Target_ColumnID,
				);
			};
			PBXConfiguration.PBXTargetDataSource.PBXTargetDataSource = {
				PBXFileTableDataSourceColumnSortingDirectionKey = "-1";
				PBXFileTableDataSourceColumnSortingKey = PBXFileDataSource_Filename_ColumnID;
				PBXFileTableDataSourceColumnWidthsKey = (
					20,
					746,
					60,
					20,
					48,
					43,
					43,
				);
				PBXFileTableDataSourceColumnsKey = (
					PBXFileDataSource_FiletypeID,
					PBXFileDataSource_Filename_ColumnID,
					PBXTargetDataSource_PrimaryAttribute,
					PBXFileDataSource_Built_ColumnID,
					PBXFileDataSource_ObjectSize_ColumnID,
					PBXFileDataSource_Errors_ColumnID,
					PBXFileDataSource_Warnings_ColumnID,
				);
			};
<<<<<<< HEAD
 			PBXPerProjectTemplateStateSaveDate = 397677050;
			PBXWorkspaceStateSaveDate = 397677050;
 
=======
			PBXPerProjectTemplateStateSaveDate = 398189638;
			PBXWorkspaceStateSaveDate = 398189638;
>>>>>>> 8c6564ab
		};
		perUserProjectItems = {
			5F41F77B17B0057900C5FD90 = 5F41F77B17B0057900C5FD90 /* PBXTextBookmark */;
			5F41F77C17B0057900C5FD90 = 5F41F77C17B0057900C5FD90 /* PBXTextBookmark */;
			5F41F7B417B0073000C5FD90 = 5F41F7B417B0073000C5FD90 /* PBXTextBookmark */;
			5F41F7CD17B0085B00C5FD90 = 5F41F7CD17B0085B00C5FD90 /* PBXTextBookmark */;
			5F41F80617B00D1700C5FD90 = 5F41F80617B00D1700C5FD90 /* PBXTextBookmark */;
			5F41F80717B00D1700C5FD90 = 5F41F80717B00D1700C5FD90 /* PBXTextBookmark */;
			5F41F89817B0157600C5FD90 = 5F41F89817B0157600C5FD90 /* PBXTextBookmark */;
			5F41F89917B0157600C5FD90 = 5F41F89917B0157600C5FD90 /* PBXTextBookmark */;
			5F41F89A17B0157600C5FD90 = 5F41F89A17B0157600C5FD90 /* PBXTextBookmark */;
 
			5F41F8A117B0157600C5FD90 = 5F41F8A117B0157600C5FD90 /* PBXBookmark */;
			5F41F8B317B0169E00C5FD90 = 5F41F8B317B0169E00C5FD90 /* PBXTextBookmark */;
			5F41F8B417B0169E00C5FD90 = 5F41F8B417B0169E00C5FD90 /* PBXTextBookmark */;
			5F41F8BE17B0170500C5FD90 = 5F41F8BE17B0170500C5FD90 /* PBXTextBookmark */;
			5F41F8BF17B0170500C5FD90 = 5F41F8BF17B0170500C5FD90 /* PBXTextBookmark */;
			5F41F8C017B0170500C5FD90 = 5F41F8C017B0170500C5FD90 /* PBXTextBookmark */;
			5F41F8C117B0170500C5FD90 = 5F41F8C117B0170500C5FD90 /* PBXTextBookmark */;
			5F41F8C217B0170500C5FD90 = 5F41F8C217B0170500C5FD90 /* PBXTextBookmark */;
			5F41F8C317B0170500C5FD90 = 5F41F8C317B0170500C5FD90 /* PBXTextBookmark */;
			5F41F8C417B0170500C5FD90 = 5F41F8C417B0170500C5FD90 /* PBXTextBookmark */;
			5F41F8C517B0170500C5FD90 = 5F41F8C517B0170500C5FD90 /* PBXTextBookmark */;
			5F648EE017B82ABB00EFEE76 = 5F648EE017B82ABB00EFEE76 /* PBXBookmark */;
			5F648F0917B8337200EFEE76 = 5F648F0917B8337200EFEE76 /* PBXTextBookmark */;
			5F648F0A17B8337200EFEE76 = 5F648F0A17B8337200EFEE76 /* PBXTextBookmark */;
			5F648F0C17B8337200EFEE76 = 5F648F0C17B8337200EFEE76 /* PBXTextBookmark */;
			5F648F2517B8340900EFEE76 = 5F648F2517B8340900EFEE76 /* PBXTextBookmark */;
			5F648F2617B8340900EFEE76 = 5F648F2617B8340900EFEE76 /* PBXTextBookmark */;
			5F648F2717B8340900EFEE76 = 5F648F2717B8340900EFEE76 /* PBXTextBookmark */;
			5F648F2917B8340900EFEE76 = 5F648F2917B8340900EFEE76 /* PBXTextBookmark */;
			5F648F2A17B8340900EFEE76 = 5F648F2A17B8340900EFEE76 /* PBXTextBookmark */;
			5F648F2B17B8340900EFEE76 = 5F648F2B17B8340900EFEE76 /* PBXTextBookmark */;
			5F648F3017B8340900EFEE76 = 5F648F3017B8340900EFEE76 /* PBXTextBookmark */;
			5F648F4117B8352800EFEE76 = 5F648F4117B8352800EFEE76 /* PBXTextBookmark */;
			5F648F4217B8352800EFEE76 = 5F648F4217B8352800EFEE76 /* PBXTextBookmark */;
			5F648F4617B8358B00EFEE76 = 5F648F4617B8358B00EFEE76 /* PBXTextBookmark */;
			5F648F4717B8358B00EFEE76 = 5F648F4717B8358B00EFEE76 /* PBXTextBookmark */;
			5F648F4E17B835DD00EFEE76 = 5F648F4E17B835DD00EFEE76 /* PBXTextBookmark */;
			5F648F5017B835DD00EFEE76 = 5F648F5017B835DD00EFEE76 /* PBXTextBookmark */;
			5F648F5117B835DD00EFEE76 = 5F648F5117B835DD00EFEE76 /* PBXTextBookmark */;
			5F648F5217B835DD00EFEE76 = 5F648F5217B835DD00EFEE76 /* PBXTextBookmark */;
			5F648F7417B839AD00EFEE76 = 5F648F7417B839AD00EFEE76 /* PBXBookmark */;
			5F648F7F17B83A6500EFEE76 = 5F648F7F17B83A6500EFEE76 /* PBXTextBookmark */;
			5F648F8017B83A6500EFEE76 = 5F648F8017B83A6500EFEE76 /* PBXTextBookmark */;
			5F648F8117B83A6500EFEE76 = 5F648F8117B83A6500EFEE76 /* PBXTextBookmark */;
			5F648F8217B83A6500EFEE76 = 5F648F8217B83A6500EFEE76 /* PBXTextBookmark */;
			5F648F8317B83A6500EFEE76 = 5F648F8317B83A6500EFEE76 /* PBXTextBookmark */;
			5F648F8417B83A6500EFEE76 = 5F648F8417B83A6500EFEE76 /* PBXTextBookmark */;
			5F648F8517B83A6500EFEE76 = 5F648F8517B83A6500EFEE76 /* PBXTextBookmark */;
			5F648F8617B83A6500EFEE76 = 5F648F8617B83A6500EFEE76 /* PBXTextBookmark */;
			5F648F8717B83A6500EFEE76 = 5F648F8717B83A6500EFEE76 /* PBXTextBookmark */;
			5F648F8817B83A6500EFEE76 = 5F648F8817B83A6500EFEE76 /* PBXTextBookmark */;
			5F648F8917B83A6500EFEE76 = 5F648F8917B83A6500EFEE76 /* PBXTextBookmark */;
			5F648F8A17B83A6500EFEE76 = 5F648F8A17B83A6500EFEE76 /* PBXTextBookmark */;
			5F648F8B17B83A6500EFEE76 = 5F648F8B17B83A6500EFEE76 /* PBXTextBookmark */;
			5F648F8E17B83A6500EFEE76 = 5F648F8E17B83A6500EFEE76 /* PBXTextBookmark */;
			5F648F8F17B83A6500EFEE76 = 5F648F8F17B83A6500EFEE76 /* PBXTextBookmark */;
			5F648FB517B83E0E00EFEE76 = 5F648FB517B83E0E00EFEE76 /* PBXTextBookmark */;
			5F648FB617B83E0E00EFEE76 = 5F648FB617B83E0E00EFEE76 /* PBXTextBookmark */;
			5F648FB717B83E0E00EFEE76 = 5F648FB717B83E0E00EFEE76 /* PBXTextBookmark */;
			5F648FB817B83E0E00EFEE76 = 5F648FB817B83E0E00EFEE76 /* PBXTextBookmark */;
			5F648FB917B83E0E00EFEE76 = 5F648FB917B83E0E00EFEE76 /* PBXTextBookmark */;
			5F648FBD17B83EF200EFEE76 = 5F648FBD17B83EF200EFEE76 /* PBXTextBookmark */;
			5F648FBE17B83EF200EFEE76 = 5F648FBE17B83EF200EFEE76 /* PBXTextBookmark */;
			5F648FBF17B83EF200EFEE76 = 5F648FBF17B83EF200EFEE76 /* PBXTextBookmark */;
			5F648FCD17B94D1C00EFEE76 = 5F648FCD17B94D1C00EFEE76 /* PBXBookmark */;
			5F648FD117B94E7100EFEE76 = 5F648FD117B94E7100EFEE76 /* PBXBookmark */;
			5F648FED17B9634C00EFEE76 = 5F648FED17B9634C00EFEE76 /* PBXBookmark */;
			5F648FFE17B9651E00EFEE76 = 5F648FFE17B9651E00EFEE76 /* PBXBookmark */;
			5F64900817B9691F00EFEE76 = 5F64900817B9691F00EFEE76 /* PBXBookmark */;
			5F64901317B969F000EFEE76 = 5F64901317B969F000EFEE76 /* PBXTextBookmark */;
			5F64901417B969F000EFEE76 = 5F64901417B969F000EFEE76 /* PBXTextBookmark */;
			5F64901517B969F000EFEE76 = 5F64901517B969F000EFEE76 /* PBXTextBookmark */;
			5F64901617B969F000EFEE76 = 5F64901617B969F000EFEE76 /* PBXTextBookmark */;
			5F64901717B969F000EFEE76 = 5F64901717B969F000EFEE76 /* PBXTextBookmark */;
			5F64901817B969F000EFEE76 = 5F64901817B969F000EFEE76 /* PBXTextBookmark */;
			5F64901917B969F000EFEE76 = 5F64901917B969F000EFEE76 /* PBXTextBookmark */;
			5F64901A17B969F000EFEE76 = 5F64901A17B969F000EFEE76 /* PBXTextBookmark */;
			5F64901B17B969F000EFEE76 = 5F64901B17B969F000EFEE76 /* PBXTextBookmark */;
			5F64901C17B969F000EFEE76 = 5F64901C17B969F000EFEE76 /* PBXTextBookmark */;
			5F64901D17B969F000EFEE76 = 5F64901D17B969F000EFEE76 /* PBXTextBookmark */;
			5F64901E17B969F000EFEE76 = 5F64901E17B969F000EFEE76 /* PBXTextBookmark */;
			5F64901F17B969F000EFEE76 = 5F64901F17B969F000EFEE76 /* PBXTextBookmark */;
			5F64902017B969F000EFEE76 = 5F64902017B969F000EFEE76 /* PBXTextBookmark */;
			5F64902317B969F000EFEE76 = 5F64902317B969F000EFEE76 /* PBXTextBookmark */;
			5F64902617B969F000EFEE76 = 5F64902617B969F000EFEE76 /* PBXTextBookmark */;
			5F64902717B969F000EFEE76 = 5F64902717B969F000EFEE76 /* PBXTextBookmark */;
			5F64902A17B969F000EFEE76 = 5F64902A17B969F000EFEE76 /* PBXTextBookmark */;
			5F64902D17B969F000EFEE76 = 5F64902D17B969F000EFEE76 /* PBXTextBookmark */;
			5F64902E17B969F000EFEE76 = 5F64902E17B969F000EFEE76 /* PBXTextBookmark */;
			5F64902F17B969F000EFEE76 = 5F64902F17B969F000EFEE76 /* PBXTextBookmark */;
			5F64903017B969F000EFEE76 = 5F64903017B969F000EFEE76 /* PBXTextBookmark */;
			5F64903317B969F000EFEE76 = 5F64903317B969F000EFEE76 /* PBXTextBookmark */;
			5F64903617B969F000EFEE76 = 5F64903617B969F000EFEE76 /* PBXTextBookmark */;
			5F64903917B969F000EFEE76 = 5F64903917B969F000EFEE76 /* PBXTextBookmark */;
			5F64903A17B969F000EFEE76 = 5F64903A17B969F000EFEE76 /* PBXTextBookmark */;
			5F64903B17B96A2700EFEE76 = 5F64903B17B96A2700EFEE76 /* PBXTextBookmark */;
			5F64903C17B96A2700EFEE76 = 5F64903C17B96A2700EFEE76 /* PBXTextBookmark */;
			5F64903D17B96A2700EFEE76 = 5F64903D17B96A2700EFEE76 /* PBXTextBookmark */;
			5F64903E17B96A2700EFEE76 = 5F64903E17B96A2700EFEE76 /* PBXTextBookmark */;
			5F64903F17B96A2700EFEE76 = 5F64903F17B96A2700EFEE76 /* PBXTextBookmark */;
			5F64904017B96A2700EFEE76 = 5F64904017B96A2700EFEE76 /* PBXTextBookmark */;
			5F64904117B96A2700EFEE76 = 5F64904117B96A2700EFEE76 /* PBXTextBookmark */;
			5F64904217B96A2700EFEE76 = 5F64904217B96A2700EFEE76 /* PBXTextBookmark */;
			5F64904317B96A2700EFEE76 = 5F64904317B96A2700EFEE76 /* PBXTextBookmark */;
			5F64904417B96A2700EFEE76 = 5F64904417B96A2700EFEE76 /* PBXTextBookmark */;
			5F64904D17B96AA300EFEE76 = 5F64904D17B96AA300EFEE76 /* PBXTextBookmark */;
			5F64904E17B96AA300EFEE76 = 5F64904E17B96AA300EFEE76 /* PBXTextBookmark */;
			5F64904F17B96AA300EFEE76 = 5F64904F17B96AA300EFEE76 /* PBXTextBookmark */;
			5F64905017B96AA300EFEE76 = 5F64905017B96AA300EFEE76 /* PBXTextBookmark */;
			5F64905117B96AA300EFEE76 = 5F64905117B96AA300EFEE76 /* PBXTextBookmark */;
			5F64905217B96AA300EFEE76 = 5F64905217B96AA300EFEE76 /* PBXTextBookmark */;
			5F64905317B96AA300EFEE76 = 5F64905317B96AA300EFEE76 /* PBXTextBookmark */;
			5F64905417B96AA300EFEE76 = 5F64905417B96AA300EFEE76 /* PBXTextBookmark */;
			5F64905517B96AA300EFEE76 = 5F64905517B96AA300EFEE76 /* PBXTextBookmark */;
			5F64905617B96AA300EFEE76 = 5F64905617B96AA300EFEE76 /* PBXTextBookmark */;
			5F64905717B96AA300EFEE76 = 5F64905717B96AA300EFEE76 /* PBXTextBookmark */;
			5F64905E17B96AEB00EFEE76 = 5F64905E17B96AEB00EFEE76 /* PBXTextBookmark */;
			5F64905F17B96AEB00EFEE76 = 5F64905F17B96AEB00EFEE76 /* PBXTextBookmark */;
			5F64906017B96AEB00EFEE76 = 5F64906017B96AEB00EFEE76 /* PBXTextBookmark */;
			5F64906117B96AEB00EFEE76 = 5F64906117B96AEB00EFEE76 /* PBXTextBookmark */;
			5F64906317B96AEB00EFEE76 = 5F64906317B96AEB00EFEE76 /* PBXTextBookmark */;
			5F64906517B96AEB00EFEE76 = 5F64906517B96AEB00EFEE76 /* PBXTextBookmark */;
			5F64906A17B96BB800EFEE76 = 5F64906A17B96BB800EFEE76 /* PBXTextBookmark */;
			5F64906B17B96BB800EFEE76 = 5F64906B17B96BB800EFEE76 /* PBXTextBookmark */;
			5F64906C17B96BB800EFEE76 = 5F64906C17B96BB800EFEE76 /* PBXTextBookmark */;
			5F64906D17B96BB800EFEE76 = 5F64906D17B96BB800EFEE76 /* PBXTextBookmark */;
			5F64906E17B96BB800EFEE76 = 5F64906E17B96BB800EFEE76 /* PBXTextBookmark */;
			5F64906F17B96BB800EFEE76 = 5F64906F17B96BB800EFEE76 /* PBXTextBookmark */;
			5F64907017B96BB800EFEE76 = 5F64907017B96BB800EFEE76 /* PBXTextBookmark */;
			5F64907117B96BB800EFEE76 = 5F64907117B96BB800EFEE76 /* PBXTextBookmark */;
			5F64907217B96BB800EFEE76 = 5F64907217B96BB800EFEE76 /* PBXTextBookmark */;
			5F64907317B96BB800EFEE76 = 5F64907317B96BB800EFEE76 /* PBXTextBookmark */;
			5F64907417B96BB800EFEE76 = 5F64907417B96BB800EFEE76 /* PBXTextBookmark */;
			5F64907517B96BB800EFEE76 = 5F64907517B96BB800EFEE76 /* PBXTextBookmark */;
			5F64907F17B96C1100EFEE76 = 5F64907F17B96C1100EFEE76 /* PBXTextBookmark */;
			5F64908017B96C1100EFEE76 = 5F64908017B96C1100EFEE76 /* PBXTextBookmark */;
			5F64908217B96C1100EFEE76 = 5F64908217B96C1100EFEE76 /* PBXTextBookmark */;
			5F64908517B96C1A00EFEE76 = 5F64908517B96C1A00EFEE76 /* PBXTextBookmark */;
			5F64908617B96C1A00EFEE76 = 5F64908617B96C1A00EFEE76 /* PBXTextBookmark */;
			5F64908717B96C1A00EFEE76 = 5F64908717B96C1A00EFEE76 /* PBXTextBookmark */;
			5F64908817B96C1A00EFEE76 = 5F64908817B96C1A00EFEE76 /* PBXTextBookmark */;
			5F64908917B96C1A00EFEE76 = 5F64908917B96C1A00EFEE76 /* PBXTextBookmark */;
			5F64908A17B96C1A00EFEE76 = 5F64908A17B96C1A00EFEE76 /* PBXTextBookmark */;
			5F64908B17B96C1A00EFEE76 = 5F64908B17B96C1A00EFEE76 /* PBXTextBookmark */;
			5F64908C17B96C1A00EFEE76 = 5F64908C17B96C1A00EFEE76 /* PBXTextBookmark */;
			5F64908D17B96C1A00EFEE76 = 5F64908D17B96C1A00EFEE76 /* PBXTextBookmark */;
			5F64908E17B96C1A00EFEE76 = 5F64908E17B96C1A00EFEE76 /* PBXTextBookmark */;
			5F64908F17B9743100EFEE76 = 5F64908F17B9743100EFEE76 /* PBXTextBookmark */;
			5F64909017B9743100EFEE76 = 5F64909017B9743100EFEE76 /* PBXTextBookmark */;
			5F64909117B9743100EFEE76 = 5F64909117B9743100EFEE76 /* PBXTextBookmark */;
			5F64909217B9743100EFEE76 = 5F64909217B9743100EFEE76 /* PBXTextBookmark */;
			5F64909317B9743100EFEE76 = 5F64909317B9743100EFEE76 /* PBXTextBookmark */;
			5F64909417B9743100EFEE76 = 5F64909417B9743100EFEE76 /* PBXTextBookmark */;
			5F64909517B9743100EFEE76 = 5F64909517B9743100EFEE76 /* PBXTextBookmark */;
			5F64909617B9743100EFEE76 = 5F64909617B9743100EFEE76 /* PBXTextBookmark */;
			5F64909717B9743100EFEE76 = 5F64909717B9743100EFEE76 /* PBXTextBookmark */;
			5F64909817B9743100EFEE76 = 5F64909817B9743100EFEE76 /* PBXTextBookmark */;
			5F64909917B9743100EFEE76 = 5F64909917B9743100EFEE76 /* PBXTextBookmark */;
			5F64909A17B9743100EFEE76 = 5F64909A17B9743100EFEE76 /* PBXTextBookmark */;
			5F64909B17B9743100EFEE76 = 5F64909B17B9743100EFEE76 /* PBXTextBookmark */;
			5F64909C17B9743100EFEE76 = 5F64909C17B9743100EFEE76 /* PBXTextBookmark */;
			5F6490A117B9748500EFEE76 = 5F6490A117B9748500EFEE76 /* PBXTextBookmark */;
			5F6490A217B9748500EFEE76 = 5F6490A217B9748500EFEE76 /* PBXTextBookmark */;
			5F6490A317B9748500EFEE76 = 5F6490A317B9748500EFEE76 /* PBXTextBookmark */;
			5F6490A417B9748500EFEE76 = 5F6490A417B9748500EFEE76 /* PBXTextBookmark */;
			5F6490A517B9748500EFEE76 = 5F6490A517B9748500EFEE76 /* PBXTextBookmark */;
			5F6490A617B9748500EFEE76 = 5F6490A617B9748500EFEE76 /* PBXTextBookmark */;
			5F6490A717B9748500EFEE76 = 5F6490A717B9748500EFEE76 /* PBXTextBookmark */;
			5F6490A817B9748500EFEE76 = 5F6490A817B9748500EFEE76 /* PBXTextBookmark */;
			5F6490A917B9748500EFEE76 = 5F6490A917B9748500EFEE76 /* PBXTextBookmark */;
			5F6490AA17B9748500EFEE76 = 5F6490AA17B9748500EFEE76 /* PBXTextBookmark */;
			5F6490AB17B9748500EFEE76 = 5F6490AB17B9748500EFEE76 /* PBXTextBookmark */;
			5F6490AC17B9748500EFEE76 = 5F6490AC17B9748500EFEE76 /* PBXTextBookmark */;
			5F6490AD17B974B200EFEE76 = 5F6490AD17B974B200EFEE76 /* PBXTextBookmark */;
			5F6490AE17B974B200EFEE76 = 5F6490AE17B974B200EFEE76 /* PBXTextBookmark */;
			5F6490AF17B974B200EFEE76 = 5F6490AF17B974B200EFEE76 /* PBXTextBookmark */;
			5F6490B017B974B200EFEE76 = 5F6490B017B974B200EFEE76 /* PBXTextBookmark */;
			5F6490B117B974B200EFEE76 = 5F6490B117B974B200EFEE76 /* PBXTextBookmark */;
			5F6490B217B974B200EFEE76 = 5F6490B217B974B200EFEE76 /* PBXTextBookmark */;
			5F6490B317B974B200EFEE76 = 5F6490B317B974B200EFEE76 /* PBXTextBookmark */;
			5F6490B417B974B200EFEE76 = 5F6490B417B974B200EFEE76 /* PBXTextBookmark */;
			5F6490B517B974B200EFEE76 = 5F6490B517B974B200EFEE76 /* PBXTextBookmark */;
			5F6490B617B974B200EFEE76 = 5F6490B617B974B200EFEE76 /* PBXTextBookmark */;
			5F6490B717B974B200EFEE76 = 5F6490B717B974B200EFEE76 /* PBXTextBookmark */;
			5F6490B817B974B200EFEE76 = 5F6490B817B974B200EFEE76 /* PBXTextBookmark */;
			5F6490B917B974C000EFEE76 = 5F6490B917B974C000EFEE76 /* PBXTextBookmark */;
			5F6490BA17B974C000EFEE76 = 5F6490BA17B974C000EFEE76 /* PBXTextBookmark */;
			5F6490BB17B974C000EFEE76 = 5F6490BB17B974C000EFEE76 /* PBXTextBookmark */;
			5F6490BC17B974C000EFEE76 = 5F6490BC17B974C000EFEE76 /* PBXTextBookmark */;
			5F6490BD17B974C000EFEE76 = 5F6490BD17B974C000EFEE76 /* PBXTextBookmark */;
			5F6490BE17B974C000EFEE76 = 5F6490BE17B974C000EFEE76 /* PBXTextBookmark */;
			5F6490BF17B974C000EFEE76 = 5F6490BF17B974C000EFEE76 /* PBXTextBookmark */;
			5F6490C017B974C000EFEE76 = 5F6490C017B974C000EFEE76 /* PBXTextBookmark */;
			5F6490C117B974C000EFEE76 = 5F6490C117B974C000EFEE76 /* PBXTextBookmark */;
			5F6490C217B974C000EFEE76 = 5F6490C217B974C000EFEE76 /* PBXTextBookmark */;
			5F6490C317B974C000EFEE76 = 5F6490C317B974C000EFEE76 /* PBXTextBookmark */;
			5F6490C417B974C000EFEE76 = 5F6490C417B974C000EFEE76 /* PBXTextBookmark */;
			5F6490C517BA91DE00EFEE76 = 5F6490C517BA91DE00EFEE76 /* PBXTextBookmark */;
			5F6490C617BA91DE00EFEE76 = 5F6490C617BA91DE00EFEE76 /* PBXTextBookmark */;
			5F6490C717BA91DE00EFEE76 = 5F6490C717BA91DE00EFEE76 /* PBXTextBookmark */;
			5F6490C817BA91DE00EFEE76 = 5F6490C817BA91DE00EFEE76 /* PBXTextBookmark */;
			5F6490C917BA91DE00EFEE76 = 5F6490C917BA91DE00EFEE76 /* PBXTextBookmark */;
			5F6490CA17BA91DE00EFEE76 = 5F6490CA17BA91DE00EFEE76 /* PBXTextBookmark */;
			5F6490CB17BA91DE00EFEE76 = 5F6490CB17BA91DE00EFEE76 /* PBXTextBookmark */;
			5F6490CC17BA91DE00EFEE76 = 5F6490CC17BA91DE00EFEE76 /* PBXTextBookmark */;
			5F6490CD17BA91DE00EFEE76 = 5F6490CD17BA91DE00EFEE76 /* PBXTextBookmark */;
			5F6490CE17BA91DE00EFEE76 = 5F6490CE17BA91DE00EFEE76 /* PBXTextBookmark */;
			5F6490CF17BA91DE00EFEE76 = 5F6490CF17BA91DE00EFEE76 /* PBXTextBookmark */;
			5F6490D017BA91DE00EFEE76 = 5F6490D017BA91DE00EFEE76 /* PBXTextBookmark */;
			5F6490D117BA966600EFEE76 = 5F6490D117BA966600EFEE76 /* PBXTextBookmark */;
			5F6490D217BA966600EFEE76 = 5F6490D217BA966600EFEE76 /* PBXTextBookmark */;
			5F6490D317BA966600EFEE76 = 5F6490D317BA966600EFEE76 /* PBXTextBookmark */;
			5F6490D417BA966600EFEE76 = 5F6490D417BA966600EFEE76 /* PBXTextBookmark */;
			5F6490D517BA966600EFEE76 = 5F6490D517BA966600EFEE76 /* PBXTextBookmark */;
			5F6490D617BA966600EFEE76 = 5F6490D617BA966600EFEE76 /* PBXTextBookmark */;
			5F6490D717BA966600EFEE76 = 5F6490D717BA966600EFEE76 /* PBXTextBookmark */;
			5F6490D817BA966600EFEE76 = 5F6490D817BA966600EFEE76 /* PBXTextBookmark */;
			5F6490D917BA966600EFEE76 = 5F6490D917BA966600EFEE76 /* PBXTextBookmark */;
			5F6490DA17BA966600EFEE76 = 5F6490DA17BA966600EFEE76 /* PBXTextBookmark */;
			5F6490DB17BA966600EFEE76 = 5F6490DB17BA966600EFEE76 /* PBXTextBookmark */;
			5F9451B417BBE4CF006070F8 /* PBXTextBookmark */ = 5F9451B417BBE4CF006070F8 /* PBXTextBookmark */;
			5F9451B517BBE4CF006070F8 /* PBXTextBookmark */ = 5F9451B517BBE4CF006070F8 /* PBXTextBookmark */;
			5F9451B617BBE4CF006070F8 /* XCBuildMessageTextBookmark */ = 5F9451B617BBE4CF006070F8 /* XCBuildMessageTextBookmark */;
			5F9451B717BBE4CF006070F8 /* PBXTextBookmark */ = 5F9451B717BBE4CF006070F8 /* PBXTextBookmark */;
			5F9451C117BBE51E006070F8 /* PBXTextBookmark */ = 5F9451C117BBE51E006070F8 /* PBXTextBookmark */;
			5F9451C217BBE51E006070F8 /* PBXTextBookmark */ = 5F9451C217BBE51E006070F8 /* PBXTextBookmark */;
			5F9451D517BBE5E9006070F8 /* PBXTextBookmark */ = 5F9451D517BBE5E9006070F8 /* PBXTextBookmark */;
			5F9451D617BBE5E9006070F8 /* PBXTextBookmark */ = 5F9451D617BBE5E9006070F8 /* PBXTextBookmark */;
			5F9451D717BBE5E9006070F8 /* PBXTextBookmark */ = 5F9451D717BBE5E9006070F8 /* PBXTextBookmark */;
			5F9451DC17BBE5F7006070F8 /* PBXTextBookmark */ = 5F9451DC17BBE5F7006070F8 /* PBXTextBookmark */;
			5F9451E117BBE65D006070F8 /* PBXTextBookmark */ = 5F9451E117BBE65D006070F8 /* PBXTextBookmark */;
			5F9451E217BBE65D006070F8 /* PBXTextBookmark */ = 5F9451E217BBE65D006070F8 /* PBXTextBookmark */;
			5F9451F017BBE8F2006070F8 /* PBXTextBookmark */ = 5F9451F017BBE8F2006070F8 /* PBXTextBookmark */;
			5F9451F117BBE8F2006070F8 /* PBXTextBookmark */ = 5F9451F117BBE8F2006070F8 /* PBXTextBookmark */;
			5F9451F317BBE91B006070F8 /* PBXTextBookmark */ = 5F9451F317BBE91B006070F8 /* PBXTextBookmark */;
			5F9451FC17BBEA66006070F8 /* PBXTextBookmark */ = 5F9451FC17BBEA66006070F8 /* PBXTextBookmark */;
			5F9451FD17BBEA66006070F8 /* PBXTextBookmark */ = 5F9451FD17BBEA66006070F8 /* PBXTextBookmark */;
			5F94520417BBEB7D006070F8 /* PBXTextBookmark */ = 5F94520417BBEB7D006070F8 /* PBXTextBookmark */;
			5F94520517BBEB7D006070F8 /* PBXTextBookmark */ = 5F94520517BBEB7D006070F8 /* PBXTextBookmark */;
			5F94520D17BBECF0006070F8 /* PBXTextBookmark */ = 5F94520D17BBECF0006070F8 /* PBXTextBookmark */;
			5F94520E17BBECF0006070F8 /* XCBuildMessageTextBookmark */ = 5F94520E17BBECF0006070F8 /* XCBuildMessageTextBookmark */;
			5F94521017BBECF0006070F8 /* PBXTextBookmark */ = 5F94521017BBECF0006070F8 /* PBXTextBookmark */;
			5F94521A17BBED7A006070F8 /* PBXTextBookmark */ = 5F94521A17BBED7A006070F8 /* PBXTextBookmark */;
			5F94521B17BBED82006070F8 /* PBXTextBookmark */ = 5F94521B17BBED82006070F8 /* PBXTextBookmark */;
			5F94521C17BBED82006070F8 /* PBXTextBookmark */ = 5F94521C17BBED82006070F8 /* PBXTextBookmark */;
			5F94521D17BBED82006070F8 /* PBXTextBookmark */ = 5F94521D17BBED82006070F8 /* PBXTextBookmark */;
			5F94521E17BBED82006070F8 /* PBXTextBookmark */ = 5F94521E17BBED82006070F8 /* PBXTextBookmark */;
			5F94522217BBEDC1006070F8 /* PBXTextBookmark */ = 5F94522217BBEDC1006070F8 /* PBXTextBookmark */;
			5F94522317BBEDC1006070F8 /* PBXTextBookmark */ = 5F94522317BBEDC1006070F8 /* PBXTextBookmark */;
			5F94522417BBEDC1006070F8 /* PBXTextBookmark */ = 5F94522417BBEDC1006070F8 /* PBXTextBookmark */;
			5F94522517BBEDC1006070F8 /* PBXTextBookmark */ = 5F94522517BBEDC1006070F8 /* PBXTextBookmark */;
			5F94522917BBEE1C006070F8 /* PBXBookmark */ = 5F94522917BBEE1C006070F8 /* PBXBookmark */;
			5F94522A17BBEE52006070F8 /* PBXTextBookmark */ = 5F94522A17BBEE52006070F8 /* PBXTextBookmark */;
			5F94522E17BBEEED006070F8 /* PBXTextBookmark */ = 5F94522E17BBEEED006070F8 /* PBXTextBookmark */;
			5F94523117BBEF2E006070F8 /* PBXTextBookmark */ = 5F94523117BBEF2E006070F8 /* PBXTextBookmark */;
			5F94523217BBEF2E006070F8 /* PBXTextBookmark */ = 5F94523217BBEF2E006070F8 /* PBXTextBookmark */;
			5F94523317BBEF2E006070F8 /* XCBuildMessageTextBookmark */ = 5F94523317BBEF2E006070F8 /* XCBuildMessageTextBookmark */;
			5F94523517BBEF2E006070F8 /* PBXTextBookmark */ = 5F94523517BBEF2E006070F8 /* PBXTextBookmark */;
			5F94523617BBEF32006070F8 /* PBXTextBookmark */ = 5F94523617BBEF32006070F8 /* PBXTextBookmark */;
			5F94523717BBEF32006070F8 /* PBXTextBookmark */ = 5F94523717BBEF32006070F8 /* PBXTextBookmark */;
			5F94523817BBEF32006070F8 /* PBXTextBookmark */ = 5F94523817BBEF32006070F8 /* PBXTextBookmark */;
			5F94523917BBEF32006070F8 /* PBXTextBookmark */ = 5F94523917BBEF32006070F8 /* PBXTextBookmark */;
			5F94523A17BBEF32006070F8 /* PBXTextBookmark */ = 5F94523A17BBEF32006070F8 /* PBXTextBookmark */;
			5F94523D17BBEF32006070F8 /* PBXTextBookmark */ = 5F94523D17BBEF32006070F8 /* PBXTextBookmark */;
			5F94524417BBEF66006070F8 /* PBXTextBookmark */ = 5F94524417BBEF66006070F8 /* PBXTextBookmark */;
			5F94524517BBEF68006070F8 /* PBXTextBookmark */ = 5F94524517BBEF68006070F8 /* PBXTextBookmark */;
			5F94524617BBEF68006070F8 /* PBXTextBookmark */ = 5F94524617BBEF68006070F8 /* PBXTextBookmark */;
			5F94524D17BBF061006070F8 /* PBXTextBookmark */ = 5F94524D17BBF061006070F8 /* PBXTextBookmark */;
			5F94524E17BBF07A006070F8 /* PBXTextBookmark */ = 5F94524E17BBF07A006070F8 /* PBXTextBookmark */;
			5F94524F17BBF07A006070F8 /* PBXTextBookmark */ = 5F94524F17BBF07A006070F8 /* PBXTextBookmark */;
			5F94525017BBF07A006070F8 /* PBXTextBookmark */ = 5F94525017BBF07A006070F8 /* PBXTextBookmark */;
			5F94525117BBF07A006070F8 /* PBXTextBookmark */ = 5F94525117BBF07A006070F8 /* PBXTextBookmark */;
			5F94525217BBF07A006070F8 /* PBXTextBookmark */ = 5F94525217BBF07A006070F8 /* PBXTextBookmark */;
			5F94525317BBF07A006070F8 /* PBXTextBookmark */ = 5F94525317BBF07A006070F8 /* PBXTextBookmark */;
			5F94525417BBF07A006070F8 /* PBXTextBookmark */ = 5F94525417BBF07A006070F8 /* PBXTextBookmark */;
			5F94525617BBF0A8006070F8 /* PBXTextBookmark */ = 5F94525617BBF0A8006070F8 /* PBXTextBookmark */;
			5F94525717BBF0A8006070F8 /* PBXTextBookmark */ = 5F94525717BBF0A8006070F8 /* PBXTextBookmark */;
			5F94525817BBF0AC006070F8 /* PBXTextBookmark */ = 5F94525817BBF0AC006070F8 /* PBXTextBookmark */;
			5F94525917BBF0AC006070F8 /* PBXTextBookmark */ = 5F94525917BBF0AC006070F8 /* PBXTextBookmark */;
			5F94525C17BBF0BE006070F8 /* PBXTextBookmark */ = 5F94525C17BBF0BE006070F8 /* PBXTextBookmark */;
			5F94525D17BBF0BE006070F8 /* PBXTextBookmark */ = 5F94525D17BBF0BE006070F8 /* PBXTextBookmark */;
			5F94526017BBF30C006070F8 /* PBXTextBookmark */ = 5F94526017BBF30C006070F8 /* PBXTextBookmark */;
			5F94526117BBF30C006070F8 /* PBXTextBookmark */ = 5F94526117BBF30C006070F8 /* PBXTextBookmark */;
			5F94526217BBF30C006070F8 /* PBXTextBookmark */ = 5F94526217BBF30C006070F8 /* PBXTextBookmark */;
			5F94526317BBF30C006070F8 /* PBXTextBookmark */ = 5F94526317BBF30C006070F8 /* PBXTextBookmark */;
			5F94526417BBF359006070F8 /* PBXTextBookmark */ = 5F94526417BBF359006070F8 /* PBXTextBookmark */;
			5F94526517BBF359006070F8 /* PBXTextBookmark */ = 5F94526517BBF359006070F8 /* PBXTextBookmark */;
			5F94526617BBF359006070F8 /* PBXTextBookmark */ = 5F94526617BBF359006070F8 /* PBXTextBookmark */;
			5F94526717BBF359006070F8 /* PBXTextBookmark */ = 5F94526717BBF359006070F8 /* PBXTextBookmark */;
			5F94526817BBF38D006070F8 /* PBXTextBookmark */ = 5F94526817BBF38D006070F8 /* PBXTextBookmark */;
			5F94526917BBF38D006070F8 /* PBXTextBookmark */ = 5F94526917BBF38D006070F8 /* PBXTextBookmark */;
			5F94526A17BBF38D006070F8 /* PBXTextBookmark */ = 5F94526A17BBF38D006070F8 /* PBXTextBookmark */;
			5F94526B17BBF38D006070F8 /* PBXTextBookmark */ = 5F94526B17BBF38D006070F8 /* PBXTextBookmark */;
			5F94526C17BBF45F006070F8 /* PBXTextBookmark */ = 5F94526C17BBF45F006070F8 /* PBXTextBookmark */;
			5F94526D17BBF45F006070F8 /* PBXTextBookmark */ = 5F94526D17BBF45F006070F8 /* PBXTextBookmark */;
			5F94526E17BBF45F006070F8 /* PBXTextBookmark */ = 5F94526E17BBF45F006070F8 /* PBXTextBookmark */;
			5F94526F17BBF45F006070F8 /* PBXTextBookmark */ = 5F94526F17BBF45F006070F8 /* PBXTextBookmark */;
			5F94527017BBF45F006070F8 /* PBXTextBookmark */ = 5F94527017BBF45F006070F8 /* PBXTextBookmark */;
			5F94527717BBF508006070F8 /* PBXTextBookmark */ = 5F94527717BBF508006070F8 /* PBXTextBookmark */;
			5F94527817BBF508006070F8 /* PBXTextBookmark */ = 5F94527817BBF508006070F8 /* PBXTextBookmark */;
			5F94527A17BBF52E006070F8 /* PBXTextBookmark */ = 5F94527A17BBF52E006070F8 /* PBXTextBookmark */;
			5F94527B17BBF52E006070F8 /* PBXTextBookmark */ = 5F94527B17BBF52E006070F8 /* PBXTextBookmark */;
			5F94527C17BBF52E006070F8 /* PBXTextBookmark */ = 5F94527C17BBF52E006070F8 /* PBXTextBookmark */;
			5F94527D17BBF52E006070F8 /* PBXTextBookmark */ = 5F94527D17BBF52E006070F8 /* PBXTextBookmark */;
		};
		sourceControlManager = 5F7A0FE11589160900748D0D /* Source Control */;
		userBuildSettings = {
		};
	};
	5F0A1FBC16A9FBA50066FB56 /* randomwalks.cpp */ = {
		uiCtxt = {
			sepNavIntBoundsRect = "{{0, 0}, {1227, 2327}}";
			sepNavSelRange = "{5544, 0}";
			sepNavVisRange = "{3852, 2439}";
		};
	};
	5F0A1FCD16AB3E4E0066FB56 /* test_dynamicedata_loader.cpp */ = {
		uiCtxt = {
			sepNavIntBoundsRect = "{{0, 0}, {985, 3003}}";
			sepNavSelRange = "{957, 0}";
			sepNavVisRange = "{2636, 2348}";
			sepNavWindowFrame = "{{38, 126}, {1022, 1026}}";
		};
	};
	5F10BC8E159FA36F00694F2E /* basic_dynamicengine_smoketest.cpp */ = {
		uiCtxt = {
			sepNavIntBoundsRect = "{{0, 0}, {964, 2106}}";
			sepNavSelRange = "{0, 0}";
			sepNavVisRange = "{0, 1476}";
			sepNavWindowFrame = "{{15, 147}, {1022, 1026}}";
		};
	};
	5F10BC8F15A0A99400694F2E /* basic_dynamicengine_smoketest2.cpp */ = {
		uiCtxt = {
			sepNavIntBoundsRect = "{{0, 0}, {964, 2548}}";
			sepNavSelRange = "{0, 0}";
			sepNavVisRange = "{0, 1474}";
			sepNavWindowFrame = "{{153, 21}, {1022, 1026}}";
		};
	};
	5F359BF115954C4C00AF7672 /* functional_api.hpp */ = {
		uiCtxt = {
			sepNavIntBoundsRect = "{{0, 0}, {1034, 1833}}";
			sepNavSelRange = "{3666, 0}";
			sepNavVisRange = "{2487, 3235}";
			sepNavWindowFrame = "{{61, 105}, {1022, 1026}}";
		};
	};
	5F359BF215954D0C00AF7672 /* functional_engine.hpp */ = {
		uiCtxt = {
			sepNavIntBoundsRect = "{{0, 0}, {1090, 1729}}";
			sepNavSelRange = "{4485, 0}";
			sepNavVisRange = "{2180, 3116}";
		};
	};
	5F359BF515955CC700AF7672 /* functional_semisync.hpp */ = {
		uiCtxt = {
			sepNavIntBoundsRect = "{{0, 0}, {1272, 1846}}";
			sepNavSelRange = "{1151, 2115}";
			sepNavVisRange = "{1099, 2451}";
		};
	};
	5F359BF615955CD100AF7672 /* functional_bulksync.hpp */ = {
		uiCtxt = {
			sepNavIntBoundsRect = "{{0, 0}, {1384, 2145}}";
			sepNavSelRange = "{1335, 2892}";
			sepNavVisRange = "{1127, 2831}";
		};
	};
	5F359BF715955D1B00AF7672 /* functional_defs.hpp */ = {
		uiCtxt = {
			sepNavIntBoundsRect = "{{0, 0}, {961, 912}}";
			sepNavSelRange = "{0, 0}";
			sepNavVisRange = "{0, 1061}";
			sepNavWindowFrame = "{{84, 84}, {1022, 1026}}";
		};
	};
	5F359BF81596B76200AF7672 /* graphchi_program.hpp */ = {
		uiCtxt = {
			sepNavIntBoundsRect = "{{0, 0}, {961, 1235}}";
			sepNavSelRange = "{2135, 0}";
			sepNavVisRange = "{267, 2318}";
		};
	};
	5F3B0889158AC5520058A8B1 /* graphchi_engine.hpp */ = {
		uiCtxt = {
			sepNavIntBoundsRect = "{{0, 0}, {1874, 15379}}";
			sepNavSelRange = "{14447, 0}";
			sepNavVisRange = "{25727, 2803}";
			sepNavWindowFrame = "{{84, 84}, {1022, 1026}}";
		};
	};
	5F41F77B17B0057900C5FD90 /* PBXTextBookmark */ = {
		isa = PBXTextBookmark;
		fRef = 5FCC1D041594FADE0003D0E9 /* sharder_basic.cpp */;
		name = "sharder_basic.cpp: 65";
		rLen = 0;
		rLoc = 2323;
		rType = 0;
		vrLen = 2804;
		vrLoc = 74;
	};
	5F41F77C17B0057900C5FD90 /* PBXTextBookmark */ = {
		isa = PBXTextBookmark;
		fRef = 5F78366C15DD718A00954509 /* sharder.hpp */;
		name = "sharder.hpp: 658";
		rLen = 0;
<<<<<<< HEAD
		rLoc = 20994;
=======
		rLoc = 23493;
>>>>>>> 8c6564ab
		rType = 0;
		vrLen = 3755;
		vrLoc = 21833;
	};
	5F41F79817B0068800C5FD90 /* binary_minheap.hpp */ = {
		uiCtxt = {
			sepNavIntBoundsRect = "{{0, 0}, {964, 1131}}";
			sepNavSelRange = "{0, 0}";
			sepNavVisRange = "{0, 2162}";
		};
	};
	5F41F79917B0068800C5FD90 /* cmdopts.hpp */ = {
		uiCtxt = {
			sepNavIntBoundsRect = "{{0, 0}, {964, 3341}}";
			sepNavSelRange = "{0, 0}";
			sepNavVisRange = "{2520, 2649}";
		};
	};
	5F41F79A17B0068800C5FD90 /* configfile.hpp */ = {
		uiCtxt = {
			sepNavIntBoundsRect = "{{0, 0}, {964, 1638}}";
			sepNavSelRange = "{0, 0}";
			sepNavVisRange = "{1475, 2288}";
		};
	};
	5F41F79D17B0068800C5FD90 /* ioutil.hpp */ = {
		uiCtxt = {
			sepNavIntBoundsRect = "{{0, 0}, {1268, 3484}}";
			sepNavSelRange = "{2302, 0}";
			sepNavVisRange = "{1778, 1200}";
		};
	};
	5F41F79E17B0068800C5FD90 /* kwaymerge.hpp */ = {
		uiCtxt = {
			sepNavIntBoundsRect = "{{0, 0}, {950, 1352}}";
			sepNavSelRange = "{1904, 0}";
			sepNavVisRange = "{1143, 1455}";
		};
	};
	5F41F79F17B0068800C5FD90 /* labelanalysis.hpp */ = {
		uiCtxt = {
			sepNavIntBoundsRect = "{{0, 0}, {1268, 2496}}";
			sepNavSelRange = "{6173, 114}";
			sepNavVisRange = "{4814, 1530}";
		};
	};
	5F41F7A317B0068800C5FD90 /* radixSort.hpp */ = {
		uiCtxt = {
			sepNavIntBoundsRect = "{{0, 0}, {893, 1534}}";
			sepNavSelRange = "{1691, 0}";
			sepNavVisRange = "{0, 2562}";
		};
	};
	5F41F7A917B006AE00C5FD90 /* kwaymerge.hpp */ = {
		isa = PBXFileReference;
		lastKnownFileType = sourcecode.cpp.h;
		name = kwaymerge.hpp;
		path = ../src/util/kwaymerge.hpp;
		sourceTree = "<group>";
		uiCtxt = {
			sepNavIntBoundsRect = "{{0, 0}, {961, 1326}}";
			sepNavSelRange = "{1198, 0}";
			sepNavVisRange = "{784, 1695}";
			sepNavWindowFrame = "{{15, 147}, {1022, 1026}}";
		};
	};
	5F41F7B417B0073000C5FD90 /* PBXTextBookmark */ = {
		isa = PBXTextBookmark;
		fRef = 5FCC1D65159503890003D0E9 /* conversions.hpp */;
		name = "conversions.hpp: 594";
		rLen = 0;
<<<<<<< HEAD
		rLoc = 22016;
=======
		rLoc = 22021;
>>>>>>> 8c6564ab
		rType = 0;
		vrLen = 3496;
		vrLoc = 20430;
	};
	5F41F7C317B0076300C5FD90 /* radixSort.hpp */ = {
		isa = PBXFileReference;
		lastKnownFileType = sourcecode.cpp.h;
		name = radixSort.hpp;
		path = ../src/util/radixSort.hpp;
		sourceTree = "<group>";
	};
	5F41F7CD17B0085B00C5FD90 /* PBXTextBookmark */ = {
		isa = PBXTextBookmark;
		fRef = 5F41F7C317B0076300C5FD90 /* radixSort.hpp */;
		name = "radixSort.hpp: 47";
		rLen = 0;
		rLoc = 1691;
		rType = 0;
		vrLen = 2562;
		vrLoc = 0;
	};
	5F41F7F717B00ADE00C5FD90 /* ioutil.hpp */ = {
		isa = PBXFileReference;
		lastKnownFileType = sourcecode.cpp.h;
		name = ioutil.hpp;
		path = ../src/util/ioutil.hpp;
		sourceTree = "<group>";
		uiCtxt = {
			sepNavIntBoundsRect = "{{0, 0}, {957, 3679}}";
			sepNavSelRange = "{5036, 0}";
			sepNavVisRange = "{4656, 913}";
		};
	};
	5F41F80317B00BC600C5FD90 /* orderbydegree.hpp */ = {
		uiCtxt = {
			sepNavIntBoundsRect = "{{0, 0}, {1268, 1573}}";
			sepNavSelRange = "{2946, 0}";
			sepNavVisRange = "{2765, 2025}";
		};
	};
	5F41F80517B00D0700C5FD90 /* PBXBookmark */ = {
		isa = PBXBookmark;
		fRef = 5FCC2104159DEC0E0003D0E9 /* trianglecounting.cpp */;
	};
	5F41F80617B00D1700C5FD90 /* PBXTextBookmark */ = {
		isa = PBXTextBookmark;
		fRef = 5F41F7F717B00ADE00C5FD90 /* ioutil.hpp */;
		name = "ioutil.hpp: 107";
		rLen = 0;
		rLoc = 3022;
		rType = 0;
		vrLen = 2315;
		vrLoc = 1014;
	};
	5F41F80717B00D1700C5FD90 /* PBXTextBookmark */ = {
		isa = PBXTextBookmark;
		fRef = 5F74B04F15D6CEE200ED3EA9 /* blocksplitter.cpp */;
		name = "blocksplitter.cpp: 67";
		rLen = 0;
		rLoc = 2006;
		rType = 0;
		vrLen = 2291;
		vrLoc = 714;
	};
	5F41F80817B00D1700C5FD90 /* PBXTextBookmark */ = {
		isa = PBXTextBookmark;
		fRef = 5FCC242B15A378DC0003D0E9 /* streaming_pagerank.cpp */;
		name = "streaming_pagerank.cpp: 194";
		rLen = 0;
		rLoc = 6441;
		rType = 0;
		vrLen = 2542;
		vrLoc = 4766;
	};
	5F41F82D17B00FED00C5FD90 /* PBXBookmark */ = {
		isa = PBXBookmark;
		fRef = 5FCC1D091595000F0003D0E9 /* conversions.hpp */;
	};
	5F41F83317B00FED00C5FD90 /* PBXBookmark */ = {
		isa = PBXBookmark;
		fRef = 5F9EBAAC1593F87D0092F7E2 /* chifilenames.hpp */;
	};
	5F41F85017B010A400C5FD90 /* PBXBookmark */ = {
		isa = PBXBookmark;
		fRef = 5F7A10471589266800748D0D /* memoryshard.hpp */;
	};
	5F41F87017B012BB00C5FD90 /* PBXBookmark */ = {
		isa = PBXBookmark;
		fRef = 5F7A102F1589266800748D0D /* graph_objects.hpp */;
	};
	5F41F89817B0157600C5FD90 /* PBXTextBookmark */ = {
		isa = PBXTextBookmark;
		fRef = 5F41F7A917B006AE00C5FD90 /* kwaymerge.hpp */;
		name = "kwaymerge.hpp: 92";
		rLen = 0;
		rLoc = 2313;
		rType = 0;
		vrLen = 1569;
		vrLoc = 1050;
	};
	5F41F89917B0157600C5FD90 /* PBXTextBookmark */ = {
		isa = PBXTextBookmark;
		fRef = 5FCC217B159DF4D80003D0E9 /* graph_objects.hpp */;
		name = "graph_objects.hpp: 241";
		rLen = 0;
		rLoc = 7054;
		rType = 0;
		vrLen = 3035;
		vrLoc = 5926;
	};
	5F41F89A17B0157600C5FD90 /* PBXTextBookmark */ = {
		isa = PBXTextBookmark;
		fRef = 5F359BF515955CC700AF7672 /* functional_semisync.hpp */;
		name = "functional_semisync.hpp: 43";
		rLen = 2115;
		rLoc = 1151;
		rType = 0;
		vrLen = 2451;
		vrLoc = 1099;
	};
	5F41F89D17B0157600C5FD90 /* orderbydegree.hpp */ = {
		isa = PBXFileReference;
		lastKnownFileType = sourcecode.cpp.h;
		name = orderbydegree.hpp;
		path = ../src/preprocessing/util/orderbydegree.hpp;
		sourceTree = "<group>";
	};
	5F41F8A117B0157600C5FD90 /* PBXBookmark */ = {
		isa = PBXBookmark;
		fRef = 5F7A10471589266800748D0D /* memoryshard.hpp */;
	};
	5F41F8B317B0169E00C5FD90 /* PBXTextBookmark */ = {
		isa = PBXTextBookmark;
		fRef = 5F41F89D17B0157600C5FD90 /* orderbydegree.hpp */;
		name = "orderbydegree.hpp: 134";
		rLen = 0;
		rLoc = 5452;
		rType = 0;
		vrLen = 3367;
		vrLoc = 2369;
	};
	5F41F8B417B0169E00C5FD90 /* PBXTextBookmark */ = {
		isa = PBXTextBookmark;
		fRef = 5FCC2104159DEC0E0003D0E9 /* trianglecounting.cpp */;
		name = "trianglecounting.cpp: 456";
		rLen = 0;
		rLoc = 15995;
		rType = 0;
		vrLen = 2818;
		vrLoc = 14382;
	};
	5F41F8BE17B0170500C5FD90 /* PBXTextBookmark */ = {
		isa = PBXTextBookmark;
		fRef = 5FCC2104159DEC0E0003D0E9 /* trianglecounting.cpp */;
		name = "trianglecounting.cpp: 456";
		rLen = 0;
		rLoc = 15995;
		rType = 0;
		vrLen = 1128;
		vrLoc = 3146;
	};
	5F41F8BF17B0170500C5FD90 /* PBXTextBookmark */ = {
		isa = PBXTextBookmark;
		fRef = 5F7A10471589266800748D0D /* memoryshard.hpp */;
		name = "memoryshard.hpp: 1";
		rLen = 0;
		rLoc = 0;
		rType = 0;
		vrLen = 2075;
		vrLoc = 950;
	};
	5F41F8C017B0170500C5FD90 /* PBXTextBookmark */ = {
		isa = PBXTextBookmark;
		fRef = 5F7A10471589266800748D0D /* memoryshard.hpp */;
		name = "memoryshard.hpp: 1";
		rLen = 0;
		rLoc = 0;
		rType = 0;
		vrLen = 3430;
		vrLoc = 12496;
	};
	5F41F8C117B0170500C5FD90 /* PBXTextBookmark */ = {
		isa = PBXTextBookmark;
		fRef = 5F7A102F1589266800748D0D /* graph_objects.hpp */;
		name = "graph_objects.hpp: 241";
		rLen = 0;
		rLoc = 7054;
		rType = 0;
		vrLen = 2501;
		vrLoc = 6767;
	};
	5F41F8C217B0170500C5FD90 /* PBXTextBookmark */ = {
		isa = PBXTextBookmark;
		fRef = 5FCC1D091595000F0003D0E9 /* conversions.hpp */;
		name = "conversions.hpp: 502";
		rLen = 0;
		rLoc = 18208;
		rType = 0;
		vrLen = 2370;
		vrLoc = 17609;
	};
	5F41F8C317B0170500C5FD90 /* PBXTextBookmark */ = {
		isa = PBXTextBookmark;
		fRef = 5FCC2104159DEC0E0003D0E9 /* trianglecounting.cpp */;
		name = "trianglecounting.cpp: 306";
		rLen = 41;
		rLoc = 9808;
		rType = 0;
		vrLen = 2268;
		vrLoc = 8717;
	};
	5F41F8C417B0170500C5FD90 /* PBXTextBookmark */ = {
		isa = PBXTextBookmark;
		fRef = 5F9EBAAC1593F87D0092F7E2 /* chifilenames.hpp */;
		name = "chifilenames.hpp: 358";
		rLen = 21;
		rLoc = 12985;
		rType = 0;
		vrLen = 2515;
		vrLoc = 11046;
	};
	5F41F8C517B0170500C5FD90 /* PBXTextBookmark */ = {
		isa = PBXTextBookmark;
		fRef = 5F41F79E17B0068800C5FD90 /* kwaymerge.hpp */;
		name = "kwaymerge.hpp: 75";
		rLen = 0;
		rLoc = 1902;
		rType = 0;
		vrLen = 1455;
		vrLoc = 1143;
	};
	5F54B84615FD4B2500B3842C /* chivector.hpp */ = {
		uiCtxt = {
			sepNavIntBoundsRect = "{{0, 0}, {1227, 1742}}";
			sepNavSelRange = "{1067, 0}";
			sepNavVisRange = "{0, 1982}";
		};
	};
	5F54B84715FD4C1900B3842C /* dynamicdata_smoketest.cpp */ = {
		uiCtxt = {
			sepNavIntBoundsRect = "{{0, 0}, {1227, 2093}}";
			sepNavSelRange = "{0, 0}";
			sepNavVisRange = "{0, 2324}";
			sepNavWindowFrame = "{{38, 126}, {1022, 1026}}";
		};
	};
	5F54B84915FD4D9F00B3842C /* test_dynamicedata */ = {
		activeExec = 0;
		executables = (
			5FCB4690174AA11C0023D9D7 /* test_dynamicedata */,
		);
	};
	5F54B85515FD519100B3842C /* memoryshard.hpp */ = {
		uiCtxt = {
			sepNavIntBoundsRect = "{{0, 0}, {1391, 5850}}";
			sepNavSelRange = "{7220, 0}";
			sepNavVisRange = "{4488, 3025}";
		};
	};
	5F54B85715FD519100B3842C /* slidingshard.hpp */ = {
		uiCtxt = {
			sepNavIntBoundsRect = "{{0, 0}, {1041, 6539}}";
			sepNavSelRange = "{17137, 0}";
			sepNavVisRange = "{14794, 2721}";
		};
	};
	5F56F701159A741F00423ECE /* vertex_aggregator.hpp */ = {
		uiCtxt = {
			sepNavIntBoundsRect = "{{0, 0}, {1067, 1339}}";
			sepNavSelRange = "{1926, 0}";
			sepNavVisRange = "{1316, 1768}";
		};
	};
	5F56F703159B771900423ECE /* bulksync_functional_test.cpp */ = {
		uiCtxt = {
			sepNavIntBoundsRect = "{{0, 0}, {964, 1339}}";
			sepNavSelRange = "{0, 0}";
			sepNavVisRange = "{0, 1452}";
			sepNavWindowFrame = "{{15, 147}, {1022, 1026}}";
		};
	};
	5F56F712159B78BF00423ECE /* test_bulksync_functional */ = {
		activeExec = 0;
		executables = (
			5FCC20C9159BAF1C0003D0E9 /* test_bulksync_functional */,
		);
	};
	5F56F71E159B918100423ECE /* basic_smoketest.cpp */ = {
		uiCtxt = {
			sepNavIntBoundsRect = "{{0, 0}, {964, 2093}}";
			sepNavSelRange = "{0, 0}";
			sepNavVisRange = "{0, 1401}";
			sepNavWindowFrame = "{{130, 42}, {1022, 1026}}";
		};
	};
	5F648EDE17B80D7800EFEE76 /* stronglyconnectedcomponents.cpp */ = {
		uiCtxt = {
			sepNavIntBoundsRect = "{{0, 0}, {964, 4108}}";
			sepNavSelRange = "{8097, 0}";
			sepNavVisRange = "{5683, 2600}";
		};
	};
	5F648EE017B82ABB00EFEE76 /* PBXBookmark */ = {
		isa = PBXBookmark;
		fRef = 5F7A102F1589266800748D0D /* graph_objects.hpp */;
	};
	5F648EE317B82B9900EFEE76 /* SCC */ = {
		activeExec = 0;
		executables = (
			5F648EED17B82B9900EFEE76 /* SCC */,
		);
	};
	5F648EED17B82B9900EFEE76 /* SCC */ = {
		isa = PBXExecutable;
		activeArgIndices = (
			YES,
			YES,
			YES,
		);
		argumentStrings = (
			"--file=/Users/akyrola/graphs/loopscc",
			"--nshards=2",
			"--filetype=edgelist",
		);
		autoAttachOnCrash = 1;
		breakpointsEnabled = 1;
		configStateDict = {
			"PBXLSLaunchAction-0" = {
				PBXLSLaunchAction = 0;
				PBXLSLaunchStartAction = 1;
				PBXLSLaunchStdioStyle = 2;
				PBXLSLaunchStyle = 0;
				class = PBXLSRunLaunchConfig;
				commandLineArgs = (
				);
				displayName = "Executable Runner";
				environment = {
				};
				identifier = com.apple.Xcode.launch.runConfig;
				remoteHostInfo = "";
				startActionInfo = "";
			};
		};
		customDataFormattersEnabled = 1;
		dataTipCustomDataFormattersEnabled = 1;
		dataTipShowTypeColumn = 1;
		dataTipSortType = 0;
		debuggerPlugin = GDBDebugging;
		disassemblyDisplayState = 0;
		dylibVariantSuffix = "";
		enableDebugStr = 1;
		environmentEntries = (
		);
		executableSystemSymbolLevel = 0;
		executableUserSymbolLevel = 0;
		libgmallocEnabled = 0;
		name = SCC;
		savedGlobals = {
		};
		showTypeColumn = 0;
		sourceDirectories = (
		);
		startupPath = "/Users/akyrola/Projects/GraphCHI/graphchi-cpp/";
		variableFormatDictionary = {
		};
	};
	5F648F0617B8332100EFEE76 /* stronglyconnectedcomponents.cpp:236 */ = {
		isa = PBXFileBreakpoint;
		actions = (
		);
		breakpointStyle = 0;
		continueAfterActions = 0;
		countType = 0;
		delayBeforeContinue = 0;
		fileReference = 5F648EDE17B80D7800EFEE76 /* stronglyconnectedcomponents.cpp */;
		functionName = "update(graphchi_vertex<VertexDataType, EdgeDataType> &vertex, graphchi_context &gcontext)";
		hitCount = 0;
		ignoreCount = 0;
		lineNumber = 236;
		modificationTime = 398193925.409738;
		originalNumberOfMultipleMatches = 0;
		state = 2;
	};
	5F648F0917B8337200EFEE76 /* PBXTextBookmark */ = {
		isa = PBXTextBookmark;
		fRef = 5FCC217B159DF4D80003D0E9 /* graph_objects.hpp */;
		name = "graph_objects.hpp: 355";
		rLen = 38;
		rLoc = 10831;
		rType = 0;
		vrLen = 1346;
		vrLoc = 10031;
	};
	5F648F0A17B8337200EFEE76 /* PBXTextBookmark */ = {
		isa = PBXTextBookmark;
		comments = "No matching function for call to 'remove_edgev(graphchi::graphchi_edge<bidirectional_label>*)'";
		fRef = 5F648F0B17B8337200EFEE76 /* graph_objects.hpp */;
		rLen = 1;
		rLoc = 354;
		rType = 1;
	};
	5F648F0B17B8337200EFEE76 /* graph_objects.hpp */ = {
		isa = PBXFileReference;
		lastKnownFileType = sourcecode.cpp.h;
		name = graph_objects.hpp;
		path = ../src/api/graph_objects.hpp;
		sourceTree = "<group>";
	};
	5F648F0C17B8337200EFEE76 /* PBXTextBookmark */ = {
		isa = PBXTextBookmark;
		fRef = 5FCC217B159DF4D80003D0E9 /* graph_objects.hpp */;
		name = "graph_objects.hpp: 137";
		rLen = 188;
		rLoc = 3809;
		rType = 0;
		vrLen = 1480;
		vrLoc = 2761;
	};
	5F648F2517B8340900EFEE76 /* PBXTextBookmark */ = {
		isa = PBXTextBookmark;
		fRef = 5FCC1EBD1599F59A0003D0E9 /* application_template.cpp */;
		name = "application_template.cpp: 1";
		rLen = 4478;
		rLoc = 0;
		rType = 0;
		vrLen = 2514;
		vrLoc = 1964;
	};
	5F648F2617B8340900EFEE76 /* PBXTextBookmark */ = {
		isa = PBXTextBookmark;
		fRef = 5FCC2104159DEC0E0003D0E9 /* trianglecounting.cpp */;
		name = "trianglecounting.cpp: 306";
		rLen = 41;
		rLoc = 9808;
		rType = 0;
		vrLen = 2281;
		vrLoc = 8867;
	};
	5F648F2717B8340900EFEE76 /* PBXTextBookmark */ = {
		isa = PBXTextBookmark;
		comments = "There are no arguments to 'num_edges' that depend on a template parameter, so a declaration of 'num_edges' must be available";
		fRef = 5F648F2817B8340900EFEE76 /* graph_objects.hpp */;
		rLen = 1;
		rLoc = 358;
		rType = 1;
	};
	5F648F2817B8340900EFEE76 /* graph_objects.hpp */ = {
		isa = PBXFileReference;
		lastKnownFileType = sourcecode.cpp.h;
		name = graph_objects.hpp;
		path = ../src/api/graph_objects.hpp;
		sourceTree = "<group>";
	};
	5F648F2917B8340900EFEE76 /* PBXTextBookmark */ = {
		isa = PBXTextBookmark;
		fRef = 5F648F0B17B8337200EFEE76 /* graph_objects.hpp */;
		name = "graph_objects.hpp: 359";
		rLen = 70;
		rLoc = 10942;
		rType = 0;
		vrLen = 2162;
		vrLoc = 1040;
	};
	5F648F2A17B8340900EFEE76 /* PBXTextBookmark */ = {
		isa = PBXTextBookmark;
		fRef = 5F648EDE17B80D7800EFEE76 /* stronglyconnectedcomponents.cpp */;
		name = "stronglyconnectedcomponents.cpp: 178";
		rLen = 0;
		rLoc = 7223;
		rType = 0;
		vrLen = 2682;
		vrLoc = 4175;
	};
	5F648F2B17B8340900EFEE76 /* PBXTextBookmark */ = {
		isa = PBXTextBookmark;
		fRef = 5F648EDE17B80D7800EFEE76 /* stronglyconnectedcomponents.cpp */;
		name = "stronglyconnectedcomponents.cpp: 81";
		rLen = 0;
		rLoc = 3152;
		rType = 0;
		vrLen = 2239;
		vrLoc = 1090;
	};
	5F648F3017B8340900EFEE76 /* PBXTextBookmark */ = {
		isa = PBXTextBookmark;
		fRef = 5F648F0B17B8337200EFEE76 /* graph_objects.hpp */;
		name = "graph_objects.hpp: 116";
		rLen = 194;
		rLoc = 3007;
		rType = 0;
		vrLen = 2128;
		vrLoc = 2114;
	};
	5F648F4117B8352800EFEE76 /* PBXTextBookmark */ = {
		isa = PBXTextBookmark;
		fRef = 5F648EDE17B80D7800EFEE76 /* stronglyconnectedcomponents.cpp */;
		name = "stronglyconnectedcomponents.cpp: 186";
		rLen = 0;
		rLoc = 6993;
		rType = 0;
		vrLen = 2773;
		vrLoc = 5147;
	};
	5F648F4217B8352800EFEE76 /* PBXTextBookmark */ = {
		isa = PBXTextBookmark;
		fRef = 5F648F2817B8340900EFEE76 /* graph_objects.hpp */;
		name = "graph_objects.hpp: 116";
		rLen = 194;
		rLoc = 3007;
		rType = 0;
		vrLen = 2115;
		vrLoc = 2306;
	};
	5F648F4617B8358B00EFEE76 /* PBXTextBookmark */ = {
		isa = PBXTextBookmark;
		fRef = 5F648EDE17B80D7800EFEE76 /* stronglyconnectedcomponents.cpp */;
		name = "stronglyconnectedcomponents.cpp: 201";
		rLen = 0;
		rLoc = 7475;
		rType = 0;
		vrLen = 2862;
		vrLoc = 5147;
	};
	5F648F4717B8358B00EFEE76 /* PBXTextBookmark */ = {
		isa = PBXTextBookmark;
		fRef = 5F648F2817B8340900EFEE76 /* graph_objects.hpp */;
		name = "graph_objects.hpp: 116";
		rLen = 194;
		rLoc = 3007;
		rType = 0;
		vrLen = 2140;
		vrLoc = 2317;
	};
	5F648F4E17B835DD00EFEE76 /* PBXTextBookmark */ = {
		isa = PBXTextBookmark;
		comments = "There are no arguments to 'num_edges' that depend on a template parameter, so a declaration of 'num_edges' must be available";
		fRef = 5F648F4F17B835DD00EFEE76 /* graph_objects.hpp */;
		rLen = 1;
		rLoc = 358;
		rType = 1;
	};
	5F648F4F17B835DD00EFEE76 /* graph_objects.hpp */ = {
		isa = PBXFileReference;
		lastKnownFileType = sourcecode.cpp.h;
		name = graph_objects.hpp;
		path = ../src/api/graph_objects.hpp;
		sourceTree = "<group>";
	};
	5F648F5017B835DD00EFEE76 /* PBXTextBookmark */ = {
		isa = PBXTextBookmark;
		fRef = 5F648F0B17B8337200EFEE76 /* graph_objects.hpp */;
		name = "graph_objects.hpp: 368";
		rLen = 0;
		rLoc = 11276;
		rType = 0;
		vrLen = 1329;
		vrLoc = 10178;
	};
	5F648F5117B835DD00EFEE76 /* PBXTextBookmark */ = {
		isa = PBXTextBookmark;
		fRef = 5F648EDE17B80D7800EFEE76 /* stronglyconnectedcomponents.cpp */;
		name = "stronglyconnectedcomponents.cpp: 235";
		rLen = 0;
		rLoc = 8993;
		rType = 0;
		vrLen = 1725;
		vrLoc = 5252;
	};
	5F648F5217B835DD00EFEE76 /* PBXTextBookmark */ = {
		isa = PBXTextBookmark;
		fRef = 5F648EDE17B80D7800EFEE76 /* stronglyconnectedcomponents.cpp */;
		name = "stronglyconnectedcomponents.cpp: 239";
		rLen = 0;
		rLoc = 8993;
		rType = 0;
		vrLen = 1728;
		vrLoc = 5252;
	};
	5F648F7417B839AD00EFEE76 /* PBXBookmark */ = {
		isa = PBXBookmark;
		fRef = 5F9EBAAC1593F87D0092F7E2 /* chifilenames.hpp */;
	};
	5F648F7F17B83A6500EFEE76 /* PBXTextBookmark */ = {
		isa = PBXTextBookmark;
		fRef = 5F3B0889158AC5520058A8B1 /* graphchi_engine.hpp */;
		name = "graphchi_engine.hpp: 393";
		rLen = 0;
		rLoc = 14921;
		rType = 0;
		vrLen = 2641;
		vrLoc = 13739;
	};
	5F648F8017B83A6500EFEE76 /* PBXTextBookmark */ = {
		isa = PBXTextBookmark;
		fRef = 5F56F71E159B918100423ECE /* basic_smoketest.cpp */;
		name = "basic_smoketest.cpp: 1";
		rLen = 0;
		rLoc = 0;
		rType = 0;
		vrLen = 1401;
		vrLoc = 0;
	};
	5F648F8117B83A6500EFEE76 /* PBXTextBookmark */ = {
		isa = PBXTextBookmark;
		fRef = 5F10BC8F15A0A99400694F2E /* basic_dynamicengine_smoketest2.cpp */;
		name = "basic_dynamicengine_smoketest2.cpp: 1";
		rLen = 0;
		rLoc = 0;
		rType = 0;
		vrLen = 1474;
		vrLoc = 0;
	};
	5F648F8217B83A6500EFEE76 /* PBXTextBookmark */ = {
		isa = PBXTextBookmark;
		fRef = 5F10BC8E159FA36F00694F2E /* basic_dynamicengine_smoketest.cpp */;
		name = "basic_dynamicengine_smoketest.cpp: 1";
		rLen = 0;
		rLoc = 0;
		rType = 0;
		vrLen = 1476;
		vrLoc = 0;
	};
	5F648F8317B83A6500EFEE76 /* PBXTextBookmark */ = {
		isa = PBXTextBookmark;
		fRef = 5F0A1FCD16AB3E4E0066FB56 /* test_dynamicedata_loader.cpp */;
		name = "test_dynamicedata_loader.cpp: 1";
		rLen = 0;
		rLoc = 0;
		rType = 0;
		vrLen = 1603;
		vrLoc = 5031;
	};
	5F648F8417B83A6500EFEE76 /* PBXTextBookmark */ = {
		isa = PBXTextBookmark;
		fRef = 5F7A10301589266800748D0D /* graphchi_context.hpp */;
		name = "graphchi_context.hpp: 56";
		rLen = 0;
		rLoc = 1374;
		rType = 0;
		vrLen = 1340;
		vrLoc = 939;
	};
	5F648F8517B83A6500EFEE76 /* PBXTextBookmark */ = {
		isa = PBXTextBookmark;
		fRef = 5F56F703159B771900423ECE /* bulksync_functional_test.cpp */;
		name = "bulksync_functional_test.cpp: 1";
		rLen = 0;
		rLoc = 0;
		rType = 0;
		vrLen = 1452;
		vrLoc = 0;
	};
	5F648F8617B83A6500EFEE76 /* PBXTextBookmark */ = {
		isa = PBXTextBookmark;
		fRef = 5F54B84715FD4C1900B3842C /* dynamicdata_smoketest.cpp */;
		name = "dynamicdata_smoketest.cpp: 144";
		rLen = 0;
		rLoc = 4552;
		rType = 0;
		vrLen = 1715;
		vrLoc = 3421;
	};
	5F648F8717B83A6500EFEE76 /* PBXTextBookmark */ = {
		isa = PBXTextBookmark;
		fRef = 5F9EBAAC1593F87D0092F7E2 /* chifilenames.hpp */;
		name = "chifilenames.hpp: 360";
		rLen = 21;
		rLoc = 12985;
		rType = 0;
		vrLen = 1504;
		vrLoc = 2672;
	};
	5F648F8817B83A6500EFEE76 /* PBXTextBookmark */ = {
		isa = PBXTextBookmark;
		fRef = 5FCC2104159DEC0E0003D0E9 /* trianglecounting.cpp */;
		name = "trianglecounting.cpp: 306";
		rLen = 41;
		rLoc = 9808;
		rType = 0;
		vrLen = 2281;
		vrLoc = 8867;
	};
	5F648F8917B83A6500EFEE76 /* PBXTextBookmark */ = {
		isa = PBXTextBookmark;
		fRef = 5FCC1EC11599F59A0003D0E9 /* pagerank_functional.cpp */;
		name = "pagerank_functional.cpp: 109";
		rLen = 0;
		rLoc = 3715;
		rType = 0;
		vrLen = 1958;
		vrLoc = 2092;
	};
	5F648F8A17B83A6500EFEE76 /* PBXTextBookmark */ = {
		isa = PBXTextBookmark;
		fRef = 5F648EDE17B80D7800EFEE76 /* stronglyconnectedcomponents.cpp */;
		name = "stronglyconnectedcomponents.cpp: 265";
		rLen = 0;
		rLoc = 9256;
		rType = 0;
		vrLen = 1739;
		vrLoc = 7980;
	};
	5F648F8B17B83A6500EFEE76 /* PBXTextBookmark */ = {
		isa = PBXTextBookmark;
		fRef = 5F648EDE17B80D7800EFEE76 /* stronglyconnectedcomponents.cpp */;
		name = "stronglyconnectedcomponents.cpp: 187";
		rLen = 0;
		rLoc = 6600;
		rType = 0;
		vrLen = 1827;
		vrLoc = 5117;
	};
	5F648F8E17B83A6500EFEE76 /* PBXTextBookmark */ = {
		isa = PBXTextBookmark;
		fRef = 5F9EBAAC1593F87D0092F7E2 /* chifilenames.hpp */;
		name = "chifilenames.hpp: 197";
		rLen = 11;
		rLoc = 5555;
		rType = 0;
		vrLen = 1704;
		vrLoc = 4375;
	};
	5F648F8F17B83A6500EFEE76 /* PBXTextBookmark */ = {
		isa = PBXTextBookmark;
		fRef = 5F648F4F17B835DD00EFEE76 /* graph_objects.hpp */;
		name = "graph_objects.hpp: 116";
		rLen = 194;
		rLoc = 3007;
		rType = 0;
		vrLen = 2010;
		vrLoc = 10031;
	};
	5F648FB517B83E0E00EFEE76 /* PBXTextBookmark */ = {
		isa = PBXTextBookmark;
		fRef = 5F7DCE8017B02899000DB480 /* itemcf.cpp */;
		name = "itemcf.cpp: 445";
		rLen = 0;
		rLoc = 15347;
		rType = 0;
		vrLen = 2187;
		vrLoc = 14710;
	};
	5F648FB617B83E0E00EFEE76 /* PBXTextBookmark */ = {
		isa = PBXTextBookmark;
		fRef = 5F648EDE17B80D7800EFEE76 /* stronglyconnectedcomponents.cpp */;
		name = "stronglyconnectedcomponents.cpp: 282";
		rLen = 0;
		rLoc = 9995;
		rType = 0;
		vrLen = 1722;
		vrLoc = 8249;
	};
	5F648FB717B83E0E00EFEE76 /* PBXTextBookmark */ = {
		isa = PBXTextBookmark;
		fRef = 5F648EDE17B80D7800EFEE76 /* stronglyconnectedcomponents.cpp */;
		name = "stronglyconnectedcomponents.cpp: 137";
		rLen = 0;
		rLoc = 4810;
		rType = 0;
		vrLen = 2109;
		vrLoc = 3137;
	};
	5F648FB817B83E0E00EFEE76 /* PBXTextBookmark */ = {
		isa = PBXTextBookmark;
		fRef = 5F9EBAAC1593F87D0092F7E2 /* chifilenames.hpp */;
		name = "chifilenames.hpp: 197";
		rLen = 11;
		rLoc = 5555;
		rType = 0;
		vrLen = 1695;
		vrLoc = 4375;
	};
	5F648FB917B83E0E00EFEE76 /* PBXTextBookmark */ = {
		isa = PBXTextBookmark;
		fRef = 5F648F4F17B835DD00EFEE76 /* graph_objects.hpp */;
		name = "graph_objects.hpp: 116";
		rLen = 194;
		rLoc = 3007;
		rType = 0;
		vrLen = 1889;
		vrLoc = 10152;
	};
	5F648FBD17B83EF200EFEE76 /* PBXTextBookmark */ = {
		isa = PBXTextBookmark;
		fRef = 5F648EDE17B80D7800EFEE76 /* stronglyconnectedcomponents.cpp */;
		name = "stronglyconnectedcomponents.cpp: 207";
		rLen = 0;
		rLoc = 7357;
		rType = 0;
		vrLen = 2051;
		vrLoc = 5999;
	};
	5F648FBE17B83EF200EFEE76 /* PBXTextBookmark */ = {
		isa = PBXTextBookmark;
		fRef = 5F9EBAAC1593F87D0092F7E2 /* chifilenames.hpp */;
		name = "chifilenames.hpp: 197";
		rLen = 11;
		rLoc = 5555;
		rType = 0;
		vrLen = 1704;
		vrLoc = 4375;
	};
	5F648FBF17B83EF200EFEE76 /* PBXTextBookmark */ = {
		isa = PBXTextBookmark;
		fRef = 5F648F4F17B835DD00EFEE76 /* graph_objects.hpp */;
		name = "graph_objects.hpp: 116";
		rLen = 194;
		rLoc = 3007;
		rType = 0;
		vrLen = 2010;
		vrLoc = 10031;
	};
	5F648FC017B94BB700EFEE76 /* unionfind_connectedcomps.cpp */ = {
		uiCtxt = {
			sepNavIntBoundsRect = "{{0, 0}, {1268, 2990}}";
			sepNavSelRange = "{5653, 0}";
			sepNavVisRange = "{3608, 1344}";
		};
	};
	5F648FCD17B94D1C00EFEE76 /* PBXBookmark */ = {
		isa = PBXBookmark;
		fRef = 5FCC1EBD1599F59A0003D0E9 /* application_template.cpp */;
	};
	5F648FD117B94E7100EFEE76 /* PBXBookmark */ = {
		isa = PBXBookmark;
		fRef = 5F7A10361589266800748D0D /* vertex_data.hpp */;
	};
	5F648FED17B9634C00EFEE76 /* PBXBookmark */ = {
		isa = PBXBookmark;
		fRef = 5F359BF615955CD100AF7672 /* functional_bulksync.hpp */;
	};
	5F648FFE17B9651E00EFEE76 /* PBXBookmark */ = {
		isa = PBXBookmark;
		fRef = 5F359BF81596B76200AF7672 /* graphchi_program.hpp */;
	};
	5F64900817B9691F00EFEE76 /* PBXBookmark */ = {
		isa = PBXBookmark;
		fRef = 5F41F79F17B0068800C5FD90 /* labelanalysis.hpp */;
	};
	5F64901317B969F000EFEE76 /* PBXTextBookmark */ = {
		isa = PBXTextBookmark;
		fRef = 5FCC1EBD1599F59A0003D0E9 /* application_template.cpp */;
		name = "application_template.cpp: 1";
		rLen = 4478;
		rLoc = 0;
		rType = 0;
		vrLen = 1519;
		vrLoc = 1964;
	};
	5F64901417B969F000EFEE76 /* PBXTextBookmark */ = {
		isa = PBXTextBookmark;
		fRef = 5FCC1EC11599F59A0003D0E9 /* pagerank_functional.cpp */;
		name = "pagerank_functional.cpp: 1";
		rLen = 4051;
		rLoc = 0;
		rType = 0;
		vrLen = 1958;
		vrLoc = 2092;
	};
	5F64901517B969F000EFEE76 /* PBXTextBookmark */ = {
		isa = PBXTextBookmark;
		fRef = 5FCC1EBE1599F59A0003D0E9 /* communitydetection.cpp */;
		name = "communitydetection.cpp: 58";
		rLen = 343;
		rLoc = 1986;
		rType = 0;
		vrLen = 2445;
		vrLoc = 718;
	};
	5F64901617B969F000EFEE76 /* PBXTextBookmark */ = {
		isa = PBXTextBookmark;
		fRef = 5F7A10A7158A669300748D0D /* bitset_scheduler.hpp */;
		name = "bitset_scheduler.hpp: 67";
		rLen = 0;
		rLoc = 2009;
		rType = 0;
		vrLen = 1655;
		vrLoc = 78;
	};
	5F64901717B969F000EFEE76 /* PBXTextBookmark */ = {
		isa = PBXTextBookmark;
		fRef = 5F3B0889158AC5520058A8B1 /* graphchi_engine.hpp */;
		name = "graphchi_engine.hpp: 393";
		rLen = 0;
		rLoc = 14921;
		rType = 0;
		vrLen = 2815;
		vrLoc = 32121;
	};
	5F64901817B969F000EFEE76 /* PBXTextBookmark */ = {
		isa = PBXTextBookmark;
		fRef = 5F41F79A17B0068800C5FD90 /* configfile.hpp */;
		name = "configfile.hpp: 1";
		rLen = 0;
		rLoc = 0;
		rType = 0;
		vrLen = 2288;
		vrLoc = 1475;
	};
	5F64901917B969F000EFEE76 /* PBXTextBookmark */ = {
		isa = PBXTextBookmark;
		fRef = 5F41F79817B0068800C5FD90 /* binary_minheap.hpp */;
		name = "binary_minheap.hpp: 1";
		rLen = 0;
		rLoc = 0;
		rType = 0;
		vrLen = 2162;
		vrLoc = 0;
	};
	5F64901A17B969F000EFEE76 /* PBXTextBookmark */ = {
		isa = PBXTextBookmark;
		fRef = 5F41F79917B0068800C5FD90 /* cmdopts.hpp */;
		name = "cmdopts.hpp: 1";
		rLen = 0;
		rLoc = 0;
		rType = 0;
		vrLen = 2649;
		vrLoc = 2520;
	};
	5F64901B17B969F000EFEE76 /* PBXTextBookmark */ = {
		isa = PBXTextBookmark;
		fRef = 5F9EBAAC1593F87D0092F7E2 /* chifilenames.hpp */;
		name = "chifilenames.hpp: 342";
		rLen = 0;
		rLoc = 12438;
		rType = 0;
		vrLen = 2073;
		vrLoc = 0;
	};
	5F64901C17B969F000EFEE76 /* PBXTextBookmark */ = {
		isa = PBXTextBookmark;
		fRef = 5F648FC017B94BB700EFEE76 /* unionfind_connectedcomps.cpp */;
		name = "unionfind_connectedcomps.cpp: 52";
		rLen = 0;
		rLoc = 1613;
		rType = 0;
		vrLen = 2145;
		vrLoc = 100;
	};
	5F64901D17B969F000EFEE76 /* PBXTextBookmark */ = {
		isa = PBXTextBookmark;
		fRef = 5F0A1FBC16A9FBA50066FB56 /* randomwalks.cpp */;
		name = "randomwalks.cpp: 1";
		rLen = 0;
		rLoc = 0;
		rType = 0;
		vrLen = 2191;
		vrLoc = 0;
	};
	5F64901E17B969F000EFEE76 /* PBXTextBookmark */ = {
		isa = PBXTextBookmark;
		fRef = 5FCC1EBF1599F59A0003D0E9 /* connectedcomponents.cpp */;
		name = "connectedcomponents.cpp: 171";
		rLen = 37;
		rLoc = 6170;
		rType = 0;
		vrLen = 2384;
		vrLoc = 3943;
	};
	5F64901F17B969F000EFEE76 /* PBXTextBookmark */ = {
		isa = PBXTextBookmark;
		fRef = 5F648EDE17B80D7800EFEE76 /* stronglyconnectedcomponents.cpp */;
		name = "stronglyconnectedcomponents.cpp: 41";
		rLen = 0;
		rLoc = 1182;
		rType = 0;
		vrLen = 2064;
		vrLoc = 784;
	};
	5F64902017B969F000EFEE76 /* PBXTextBookmark */ = {
		isa = PBXTextBookmark;
		fRef = 5F648EDE17B80D7800EFEE76 /* stronglyconnectedcomponents.cpp */;
		name = "stronglyconnectedcomponents.cpp: 92";
		rLen = 0;
		rLoc = 2371;
		rType = 0;
		vrLen = 2186;
		vrLoc = 1738;
	};
	5F64902317B969F000EFEE76 /* PBXTextBookmark */ = {
		isa = PBXTextBookmark;
		fRef = 5F41F79F17B0068800C5FD90 /* labelanalysis.hpp */;
		name = "labelanalysis.hpp: 1";
		rLen = 0;
		rLoc = 0;
		rType = 0;
		vrLen = 2159;
		vrLoc = 928;
	};
	5F64902617B969F000EFEE76 /* PBXTextBookmark */ = {
		isa = PBXTextBookmark;
		fRef = 5FCC1EBF1599F59A0003D0E9 /* connectedcomponents.cpp */;
		name = "connectedcomponents.cpp: 51";
		rLen = 34;
		rLoc = 1924;
		rType = 0;
		vrLen = 2468;
		vrLoc = 0;
	};
	5F64902717B969F000EFEE76 /* PBXTextBookmark */ = {
		isa = PBXTextBookmark;
		fRef = 5FCC1EBF1599F59A0003D0E9 /* connectedcomponents.cpp */;
		name = "connectedcomponents.cpp: 51";
		rLen = 34;
		rLoc = 1924;
		rType = 0;
		vrLen = 2468;
		vrLoc = 0;
	};
	5F64902A17B969F000EFEE76 /* PBXTextBookmark */ = {
		isa = PBXTextBookmark;
		fRef = 5F359BF81596B76200AF7672 /* graphchi_program.hpp */;
		name = "graphchi_program.hpp: 70";
		rLen = 0;
		rLoc = 2135;
		rType = 0;
		vrLen = 2318;
		vrLoc = 267;
	};
	5F64902D17B969F000EFEE76 /* PBXTextBookmark */ = {
		isa = PBXTextBookmark;
		fRef = 5F3B0889158AC5520058A8B1 /* graphchi_engine.hpp */;
		name = "graphchi_engine.hpp: 1038";
		rLen = 30;
		rLoc = 42643;
		rType = 0;
		vrLen = 2229;
		vrLoc = 41486;
	};
	5F64902E17B969F000EFEE76 /* PBXTextBookmark */ = {
		isa = PBXTextBookmark;
		fRef = 5F3B0889158AC5520058A8B1 /* graphchi_engine.hpp */;
		name = "graphchi_engine.hpp: 140";
		rLen = 0;
		rLoc = 4310;
		rType = 0;
		vrLen = 2883;
		vrLoc = 26780;
	};
	5F64902F17B969F000EFEE76 /* PBXTextBookmark */ = {
		isa = PBXTextBookmark;
		fRef = 5F648F4F17B835DD00EFEE76 /* graph_objects.hpp */;
		name = "graph_objects.hpp: 116";
		rLen = 194;
		rLoc = 3007;
		rType = 0;
		vrLen = 2010;
		vrLoc = 10031;
	};
	5F64903017B969F000EFEE76 /* PBXTextBookmark */ = {
		isa = PBXTextBookmark;
		fRef = 5F648F4F17B835DD00EFEE76 /* graph_objects.hpp */;
		name = "graph_objects.hpp: 261";
		rLen = 215;
		rLoc = 7734;
		rType = 0;
		vrLen = 2548;
		vrLoc = 6587;
	};
	5F64903317B969F000EFEE76 /* PBXTextBookmark */ = {
		isa = PBXTextBookmark;
		fRef = 5F359BF615955CD100AF7672 /* functional_bulksync.hpp */;
		name = "functional_bulksync.hpp: 50";
		rLen = 2892;
		rLoc = 1335;
		rType = 0;
		vrLen = 2831;
		vrLoc = 1127;
	};
	5F64903617B969F000EFEE76 /* PBXTextBookmark */ = {
		isa = PBXTextBookmark;
		fRef = 5F7A10361589266800748D0D /* vertex_data.hpp */;
		name = "vertex_data.hpp: 76";
		rLen = 76;
		rLoc = 2013;
		rType = 0;
		vrLen = 2283;
		vrLoc = 1377;
	};
	5F64903917B969F000EFEE76 /* PBXTextBookmark */ = {
		isa = PBXTextBookmark;
		fRef = 5FCC1EBD1599F59A0003D0E9 /* application_template.cpp */;
		name = "application_template.cpp: 32";
		rLen = 18;
		rLoc = 887;
		rType = 0;
		vrLen = 2104;
		vrLoc = 0;
	};
	5F64903A17B969F000EFEE76 /* PBXTextBookmark */ = {
		isa = PBXTextBookmark;
		fRef = 5F9EBAAC1593F87D0092F7E2 /* chifilenames.hpp */;
		name = "chifilenames.hpp: 197";
		rLen = 11;
		rLoc = 5555;
		rType = 0;
		vrLen = 1704;
		vrLoc = 4375;
	};
	5F64903B17B96A2700EFEE76 /* PBXTextBookmark */ = {
		isa = PBXTextBookmark;
		fRef = 5F648EDE17B80D7800EFEE76 /* stronglyconnectedcomponents.cpp */;
		name = "stronglyconnectedcomponents.cpp: 91";
		rLen = 0;
		rLoc = 2249;
		rType = 0;
		vrLen = 2228;
		vrLoc = 1738;
	};
	5F64903C17B96A2700EFEE76 /* PBXTextBookmark */ = {
		isa = PBXTextBookmark;
		fRef = 5F41F79F17B0068800C5FD90 /* labelanalysis.hpp */;
		name = "labelanalysis.hpp: 1";
		rLen = 0;
		rLoc = 0;
		rType = 0;
		vrLen = 2159;
		vrLoc = 928;
	};
	5F64903D17B96A2700EFEE76 /* PBXTextBookmark */ = {
		isa = PBXTextBookmark;
		fRef = 5FCC1EBF1599F59A0003D0E9 /* connectedcomponents.cpp */;
		name = "connectedcomponents.cpp: 51";
		rLen = 34;
		rLoc = 1924;
		rType = 0;
		vrLen = 2468;
		vrLoc = 0;
	};
	5F64903E17B96A2700EFEE76 /* PBXTextBookmark */ = {
		isa = PBXTextBookmark;
		fRef = 5F359BF81596B76200AF7672 /* graphchi_program.hpp */;
		name = "graphchi_program.hpp: 70";
		rLen = 0;
		rLoc = 2135;
		rType = 0;
		vrLen = 2318;
		vrLoc = 267;
	};
	5F64903F17B96A2700EFEE76 /* PBXTextBookmark */ = {
		isa = PBXTextBookmark;
		fRef = 5F3B0889158AC5520058A8B1 /* graphchi_engine.hpp */;
		name = "graphchi_engine.hpp: 140";
		rLen = 0;
		rLoc = 4310;
		rType = 0;
		vrLen = 2883;
		vrLoc = 26780;
	};
	5F64904017B96A2700EFEE76 /* PBXTextBookmark */ = {
		isa = PBXTextBookmark;
		fRef = 5F648F4F17B835DD00EFEE76 /* graph_objects.hpp */;
		name = "graph_objects.hpp: 261";
		rLen = 215;
		rLoc = 7734;
		rType = 0;
		vrLen = 2548;
		vrLoc = 6587;
	};
	5F64904117B96A2700EFEE76 /* PBXTextBookmark */ = {
		isa = PBXTextBookmark;
		fRef = 5F359BF615955CD100AF7672 /* functional_bulksync.hpp */;
		name = "functional_bulksync.hpp: 50";
		rLen = 2892;
		rLoc = 1335;
		rType = 0;
		vrLen = 2831;
		vrLoc = 1127;
	};
	5F64904217B96A2700EFEE76 /* PBXTextBookmark */ = {
		isa = PBXTextBookmark;
		fRef = 5F7A10361589266800748D0D /* vertex_data.hpp */;
		name = "vertex_data.hpp: 76";
		rLen = 76;
		rLoc = 2013;
		rType = 0;
		vrLen = 2283;
		vrLoc = 1377;
	};
	5F64904317B96A2700EFEE76 /* PBXTextBookmark */ = {
		isa = PBXTextBookmark;
		fRef = 5FCC1EBD1599F59A0003D0E9 /* application_template.cpp */;
		name = "application_template.cpp: 32";
		rLen = 18;
		rLoc = 887;
		rType = 0;
		vrLen = 2104;
		vrLoc = 0;
	};
	5F64904417B96A2700EFEE76 /* PBXTextBookmark */ = {
		isa = PBXTextBookmark;
		fRef = 5F9EBAAC1593F87D0092F7E2 /* chifilenames.hpp */;
		name = "chifilenames.hpp: 197";
		rLen = 11;
		rLoc = 5555;
		rType = 0;
		vrLen = 1704;
		vrLoc = 4375;
	};
	5F64904D17B96AA300EFEE76 /* PBXTextBookmark */ = {
		isa = PBXTextBookmark;
		fRef = 5F648EDE17B80D7800EFEE76 /* stronglyconnectedcomponents.cpp */;
		name = "stronglyconnectedcomponents.cpp: 95";
		rLen = 0;
		rLoc = 2365;
		rType = 0;
		vrLen = 2181;
		vrLoc = 1738;
	};
	5F64904E17B96AA300EFEE76 /* PBXTextBookmark */ = {
		isa = PBXTextBookmark;
		fRef = 5F648EDE17B80D7800EFEE76 /* stronglyconnectedcomponents.cpp */;
		name = "stronglyconnectedcomponents.cpp: 106";
		rLen = 0;
		rLoc = 2838;
		rType = 0;
		vrLen = 2142;
		vrLoc = 1816;
	};
	5F64904F17B96AA300EFEE76 /* PBXTextBookmark */ = {
		isa = PBXTextBookmark;
		fRef = 5F41F79F17B0068800C5FD90 /* labelanalysis.hpp */;
		name = "labelanalysis.hpp: 1";
		rLen = 0;
		rLoc = 0;
		rType = 0;
		vrLen = 2159;
		vrLoc = 928;
	};
	5F64905017B96AA300EFEE76 /* PBXTextBookmark */ = {
		isa = PBXTextBookmark;
		fRef = 5FCC1EBF1599F59A0003D0E9 /* connectedcomponents.cpp */;
		name = "connectedcomponents.cpp: 51";
		rLen = 34;
		rLoc = 1924;
		rType = 0;
		vrLen = 2468;
		vrLoc = 0;
	};
	5F64905117B96AA300EFEE76 /* PBXTextBookmark */ = {
		isa = PBXTextBookmark;
		fRef = 5F359BF81596B76200AF7672 /* graphchi_program.hpp */;
		name = "graphchi_program.hpp: 70";
		rLen = 0;
		rLoc = 2135;
		rType = 0;
		vrLen = 2318;
		vrLoc = 267;
	};
	5F64905217B96AA300EFEE76 /* PBXTextBookmark */ = {
		isa = PBXTextBookmark;
		fRef = 5F3B0889158AC5520058A8B1 /* graphchi_engine.hpp */;
		name = "graphchi_engine.hpp: 140";
		rLen = 0;
		rLoc = 4310;
		rType = 0;
		vrLen = 2883;
		vrLoc = 26780;
	};
	5F64905317B96AA300EFEE76 /* PBXTextBookmark */ = {
		isa = PBXTextBookmark;
		fRef = 5F648F4F17B835DD00EFEE76 /* graph_objects.hpp */;
		name = "graph_objects.hpp: 261";
		rLen = 215;
		rLoc = 7734;
		rType = 0;
		vrLen = 2548;
		vrLoc = 6587;
	};
	5F64905417B96AA300EFEE76 /* PBXTextBookmark */ = {
		isa = PBXTextBookmark;
		fRef = 5F359BF615955CD100AF7672 /* functional_bulksync.hpp */;
		name = "functional_bulksync.hpp: 50";
		rLen = 2892;
		rLoc = 1335;
		rType = 0;
		vrLen = 2831;
		vrLoc = 1127;
	};
	5F64905517B96AA300EFEE76 /* PBXTextBookmark */ = {
		isa = PBXTextBookmark;
		fRef = 5F7A10361589266800748D0D /* vertex_data.hpp */;
		name = "vertex_data.hpp: 76";
		rLen = 76;
		rLoc = 2013;
		rType = 0;
		vrLen = 2283;
		vrLoc = 1377;
	};
	5F64905617B96AA300EFEE76 /* PBXTextBookmark */ = {
		isa = PBXTextBookmark;
		fRef = 5FCC1EBD1599F59A0003D0E9 /* application_template.cpp */;
		name = "application_template.cpp: 32";
		rLen = 18;
		rLoc = 887;
		rType = 0;
		vrLen = 2104;
		vrLoc = 0;
	};
	5F64905717B96AA300EFEE76 /* PBXTextBookmark */ = {
		isa = PBXTextBookmark;
		fRef = 5F9EBAAC1593F87D0092F7E2 /* chifilenames.hpp */;
		name = "chifilenames.hpp: 197";
		rLen = 11;
		rLoc = 5555;
		rType = 0;
		vrLen = 1704;
		vrLoc = 4375;
	};
	5F64905E17B96AEB00EFEE76 /* PBXTextBookmark */ = {
		isa = PBXTextBookmark;
		fRef = 5F648EDE17B80D7800EFEE76 /* stronglyconnectedcomponents.cpp */;
		name = "stronglyconnectedcomponents.cpp: 253";
		rLen = 0;
		rLoc = 8993;
		rType = 0;
		vrLen = 1793;
		vrLoc = 3563;
	};
	5F64905F17B96AEB00EFEE76 /* PBXTextBookmark */ = {
		isa = PBXTextBookmark;
		fRef = 5F648FC017B94BB700EFEE76 /* unionfind_connectedcomps.cpp */;
		name = "unionfind_connectedcomps.cpp: 196";
		rLen = 0;
		rLoc = 5653;
		rType = 0;
		vrLen = 1344;
		vrLoc = 3608;
	};
	5F64906017B96AEB00EFEE76 /* PBXTextBookmark */ = {
		isa = PBXTextBookmark;
		fRef = 5F41F79F17B0068800C5FD90 /* labelanalysis.hpp */;
		name = "labelanalysis.hpp: 116";
		rLen = 54;
		rLoc = 3712;
		rType = 0;
		vrLen = 1526;
		vrLoc = 2902;
	};
	5F64906117B96AEB00EFEE76 /* PBXTextBookmark */ = {
		isa = PBXTextBookmark;
		fRef = 5F64906217B96AEB00EFEE76 /* stl_function.h */;
		name = "stl_function.h: 227";
		rLen = 0;
		rLoc = 8207;
		rType = 0;
		vrLen = 1341;
		vrLoc = 7451;
	};
	5F64906217B96AEB00EFEE76 /* stl_function.h */ = {
		isa = PBXFileReference;
		lastKnownFileType = sourcecode.c.h;
		name = stl_function.h;
		path = "/usr/include/c++/4.2.1/bits/stl_function.h";
		sourceTree = "<absolute>";
	};
	5F64906317B96AEB00EFEE76 /* PBXTextBookmark */ = {
		isa = PBXTextBookmark;
		comments = "No match for 'operator<<' in 'std::operator<< [with _Traits = std::char_traits<char>](((std::basic_ostream<char, std::char_traits<char> >&)((std::basic_ostream<char, std::char_traits<char> >*)std::cout. std::basic_ostream<_CharT, _Traits>::operator<< [with _CharT = char, _Traits = std::char_traits<char>]((i + 1)))), ((const char*)\". label: \")) << curlabels. std::vector<_Tp, _Alloc>::operator[] [with _Tp = labelcount_tt<SCCinfo>, _Alloc = std::allocator<labelcount_tt<SCCinfo> >](((long unsigned int)i))->labelcount_tt<SCCinfo>::label'";
		fRef = 5F64906417B96AEB00EFEE76 /* labelanalysis.hpp */;
		rLen = 1;
		rLoc = 181;
		rType = 1;
	};
	5F64906417B96AEB00EFEE76 /* labelanalysis.hpp */ = {
		isa = PBXFileReference;
		lastKnownFileType = sourcecode.cpp.h;
		name = labelanalysis.hpp;
		path = ../src/util/labelanalysis.hpp;
		sourceTree = "<group>";
	};
	5F64906517B96AEB00EFEE76 /* PBXTextBookmark */ = {
		isa = PBXTextBookmark;
		fRef = 5F41F79F17B0068800C5FD90 /* labelanalysis.hpp */;
		name = "labelanalysis.hpp: 180";
		rLen = 118;
		rLoc = 6201;
		rType = 0;
		vrLen = 1530;
		vrLoc = 4814;
	};
	5F64906A17B96BB800EFEE76 /* PBXTextBookmark */ = {
		isa = PBXTextBookmark;
		fRef = 5F648EDE17B80D7800EFEE76 /* stronglyconnectedcomponents.cpp */;
		name = "stronglyconnectedcomponents.cpp: 85";
		rLen = 0;
		rLoc = 2249;
		rType = 0;
		vrLen = 2081;
		vrLoc = 1901;
	};
	5F64906B17B96BB800EFEE76 /* PBXTextBookmark */ = {
		isa = PBXTextBookmark;
		fRef = 5F41F79F17B0068800C5FD90 /* labelanalysis.hpp */;
		rLen = 0;
		rLoc = 173;
		rType = 1;
	};
	5F64906C17B96BB800EFEE76 /* PBXTextBookmark */ = {
		isa = PBXTextBookmark;
		fRef = 5F64906417B96AEB00EFEE76 /* labelanalysis.hpp */;
		name = "labelanalysis.hpp: 175";
		rLen = 0;
		rLoc = 5922;
		rType = 0;
		vrLen = 2485;
		vrLoc = 3887;
	};
	5F64906D17B96BB800EFEE76 /* PBXTextBookmark */ = {
		isa = PBXTextBookmark;
		fRef = 5F64906417B96AEB00EFEE76 /* labelanalysis.hpp */;
		name = "labelanalysis.hpp: 1";
		rLen = 0;
		rLoc = 0;
		rType = 0;
		vrLen = 2120;
		vrLoc = 928;
	};
	5F64906E17B96BB800EFEE76 /* PBXTextBookmark */ = {
		isa = PBXTextBookmark;
		fRef = 5FCC1EBF1599F59A0003D0E9 /* connectedcomponents.cpp */;
		name = "connectedcomponents.cpp: 51";
		rLen = 34;
		rLoc = 1924;
		rType = 0;
		vrLen = 2428;
		vrLoc = 0;
	};
	5F64906F17B96BB800EFEE76 /* PBXTextBookmark */ = {
		isa = PBXTextBookmark;
		fRef = 5F359BF81596B76200AF7672 /* graphchi_program.hpp */;
		name = "graphchi_program.hpp: 70";
		rLen = 0;
		rLoc = 2135;
		rType = 0;
		vrLen = 2309;
		vrLoc = 267;
	};
	5F64907017B96BB800EFEE76 /* PBXTextBookmark */ = {
		isa = PBXTextBookmark;
		fRef = 5F3B0889158AC5520058A8B1 /* graphchi_engine.hpp */;
		name = "graphchi_engine.hpp: 140";
		rLen = 0;
		rLoc = 4310;
		rType = 0;
		vrLen = 2922;
		vrLoc = 26856;
	};
	5F64907117B96BB800EFEE76 /* PBXTextBookmark */ = {
		isa = PBXTextBookmark;
		fRef = 5F648F4F17B835DD00EFEE76 /* graph_objects.hpp */;
		name = "graph_objects.hpp: 261";
		rLen = 215;
		rLoc = 7734;
		rType = 0;
		vrLen = 2239;
		vrLoc = 6936;
	};
	5F64907217B96BB800EFEE76 /* PBXTextBookmark */ = {
		isa = PBXTextBookmark;
		fRef = 5F359BF615955CD100AF7672 /* functional_bulksync.hpp */;
		name = "functional_bulksync.hpp: 50";
		rLen = 2892;
		rLoc = 1335;
		rType = 0;
		vrLen = 2794;
		vrLoc = 1127;
	};
	5F64907317B96BB800EFEE76 /* PBXTextBookmark */ = {
		isa = PBXTextBookmark;
		fRef = 5F7A10361589266800748D0D /* vertex_data.hpp */;
		name = "vertex_data.hpp: 76";
		rLen = 76;
		rLoc = 2013;
		rType = 0;
		vrLen = 2270;
		vrLoc = 1377;
	};
	5F64907417B96BB800EFEE76 /* PBXTextBookmark */ = {
		isa = PBXTextBookmark;
		fRef = 5FCC1EBD1599F59A0003D0E9 /* application_template.cpp */;
		name = "application_template.cpp: 32";
		rLen = 18;
		rLoc = 887;
		rType = 0;
		vrLen = 1999;
		vrLoc = 0;
	};
	5F64907517B96BB800EFEE76 /* PBXTextBookmark */ = {
		isa = PBXTextBookmark;
		fRef = 5F9EBAAC1593F87D0092F7E2 /* chifilenames.hpp */;
		name = "chifilenames.hpp: 197";
		rLen = 11;
		rLoc = 5555;
		rType = 0;
		vrLen = 1695;
		vrLoc = 4375;
	};
	5F64907F17B96C1100EFEE76 /* PBXTextBookmark */ = {
		isa = PBXTextBookmark;
		fRef = 5F64906417B96AEB00EFEE76 /* labelanalysis.hpp */;
		name = "labelanalysis.hpp: 168";
		rLen = 32;
		rLoc = 5587;
		rType = 0;
		vrLen = 1316;
		vrLoc = 5090;
	};
	5F64908017B96C1100EFEE76 /* PBXTextBookmark */ = {
		isa = PBXTextBookmark;
		comments = "No matching function for call to 'std::basic_ofstream<char, std::char_traits<char> >::open(const char*&, const char [2])'";
		fRef = 5F64908117B96C1100EFEE76 /* labelanalysis.hpp */;
		rLen = 1;
		rLoc = 167;
		rType = 1;
	};
	5F64908117B96C1100EFEE76 /* labelanalysis.hpp */ = {
		isa = PBXFileReference;
		lastKnownFileType = sourcecode.cpp.h;
		name = labelanalysis.hpp;
		path = ../src/util/labelanalysis.hpp;
		sourceTree = "<group>";
	};
	5F64908217B96C1100EFEE76 /* PBXTextBookmark */ = {
		isa = PBXTextBookmark;
		fRef = 5F64906417B96AEB00EFEE76 /* labelanalysis.hpp */;
		name = "labelanalysis.hpp: 168";
		rLen = 0;
		rLoc = 5616;
		rType = 0;
		vrLen = 1326;
		vrLoc = 5076;
	};
	5F64908517B96C1A00EFEE76 /* PBXTextBookmark */ = {
		isa = PBXTextBookmark;
		fRef = 5F64908117B96C1100EFEE76 /* labelanalysis.hpp */;
		name = "labelanalysis.hpp: 37";
		rLen = 0;
		rLoc = 1045;
		rType = 0;
		vrLen = 2496;
		vrLoc = 3906;
	};
	5F64908617B96C1A00EFEE76 /* PBXTextBookmark */ = {
		isa = PBXTextBookmark;
		fRef = 5F64908117B96C1100EFEE76 /* labelanalysis.hpp */;
		name = "labelanalysis.hpp: 1";
		rLen = 0;
		rLoc = 0;
		rType = 0;
		vrLen = 2169;
		vrLoc = 928;
	};
	5F64908717B96C1A00EFEE76 /* PBXTextBookmark */ = {
		isa = PBXTextBookmark;
		fRef = 5FCC1EBF1599F59A0003D0E9 /* connectedcomponents.cpp */;
		name = "connectedcomponents.cpp: 51";
		rLen = 34;
		rLoc = 1924;
		rType = 0;
		vrLen = 2468;
		vrLoc = 0;
	};
	5F64908817B96C1A00EFEE76 /* PBXTextBookmark */ = {
		isa = PBXTextBookmark;
		fRef = 5F359BF81596B76200AF7672 /* graphchi_program.hpp */;
		name = "graphchi_program.hpp: 70";
		rLen = 0;
		rLoc = 2135;
		rType = 0;
		vrLen = 2318;
		vrLoc = 267;
	};
	5F64908917B96C1A00EFEE76 /* PBXTextBookmark */ = {
		isa = PBXTextBookmark;
		fRef = 5F3B0889158AC5520058A8B1 /* graphchi_engine.hpp */;
		name = "graphchi_engine.hpp: 140";
		rLen = 0;
		rLoc = 4310;
		rType = 0;
		vrLen = 2987;
		vrLoc = 26875;
	};
	5F64908A17B96C1A00EFEE76 /* PBXTextBookmark */ = {
		isa = PBXTextBookmark;
		fRef = 5F648F4F17B835DD00EFEE76 /* graph_objects.hpp */;
		name = "graph_objects.hpp: 261";
		rLen = 215;
		rLoc = 7734;
		rType = 0;
		vrLen = 2290;
		vrLoc = 7029;
	};
	5F64908B17B96C1A00EFEE76 /* PBXTextBookmark */ = {
		isa = PBXTextBookmark;
		fRef = 5F359BF615955CD100AF7672 /* functional_bulksync.hpp */;
		name = "functional_bulksync.hpp: 50";
		rLen = 2892;
		rLoc = 1335;
		rType = 0;
		vrLen = 2831;
		vrLoc = 1127;
	};
	5F64908C17B96C1A00EFEE76 /* PBXTextBookmark */ = {
		isa = PBXTextBookmark;
		fRef = 5F7A10361589266800748D0D /* vertex_data.hpp */;
		name = "vertex_data.hpp: 76";
		rLen = 76;
		rLoc = 2013;
		rType = 0;
		vrLen = 2283;
		vrLoc = 1377;
	};
	5F64908D17B96C1A00EFEE76 /* PBXTextBookmark */ = {
		isa = PBXTextBookmark;
		fRef = 5FCC1EBD1599F59A0003D0E9 /* application_template.cpp */;
		name = "application_template.cpp: 32";
		rLen = 18;
		rLoc = 887;
		rType = 0;
		vrLen = 2104;
		vrLoc = 0;
	};
	5F64908E17B96C1A00EFEE76 /* PBXTextBookmark */ = {
		isa = PBXTextBookmark;
		fRef = 5F9EBAAC1593F87D0092F7E2 /* chifilenames.hpp */;
		name = "chifilenames.hpp: 197";
		rLen = 11;
		rLoc = 5555;
		rType = 0;
		vrLen = 1704;
		vrLoc = 4375;
	};
	5F64908F17B9743100EFEE76 /* PBXTextBookmark */ = {
		isa = PBXTextBookmark;
		fRef = 5F64908117B96C1100EFEE76 /* labelanalysis.hpp */;
		name = "labelanalysis.hpp: 37";
		rLen = 0;
		rLoc = 1045;
		rType = 0;
		vrLen = 2521;
		vrLoc = 3881;
	};
	5F64909017B9743100EFEE76 /* PBXTextBookmark */ = {
		isa = PBXTextBookmark;
		fRef = 5F7A10311589266800748D0D /* ischeduler.hpp */;
		name = "ischeduler.hpp: 41";
		rLen = 26;
		rLoc = 1073;
		rType = 0;
		vrLen = 2214;
		vrLoc = 0;
	};
	5F64909117B9743100EFEE76 /* PBXTextBookmark */ = {
		isa = PBXTextBookmark;
		fRef = 5F7A10A7158A669300748D0D /* bitset_scheduler.hpp */;
		name = "bitset_scheduler.hpp: 69";
		rLen = 0;
		rLoc = 2127;
		rType = 0;
		vrLen = 2132;
		vrLoc = 754;
	};
	5F64909217B9743100EFEE76 /* PBXTextBookmark */ = {
		isa = PBXTextBookmark;
		fRef = 5F648EDE17B80D7800EFEE76 /* stronglyconnectedcomponents.cpp */;
		name = "stronglyconnectedcomponents.cpp: 85";
		rLen = 0;
		rLoc = 2249;
		rType = 0;
		vrLen = 2192;
		vrLoc = 1874;
	};
	5F64909317B9743100EFEE76 /* PBXTextBookmark */ = {
		isa = PBXTextBookmark;
		fRef = 5F648EDE17B80D7800EFEE76 /* stronglyconnectedcomponents.cpp */;
		name = "stronglyconnectedcomponents.cpp: 248";
		rLen = 0;
		rLoc = 8097;
		rType = 0;
		vrLen = 2661;
		vrLoc = 5546;
	};
	5F64909417B9743100EFEE76 /* PBXTextBookmark */ = {
		isa = PBXTextBookmark;
		fRef = 5F64908117B96C1100EFEE76 /* labelanalysis.hpp */;
		name = "labelanalysis.hpp: 1";
		rLen = 0;
		rLoc = 0;
		rType = 0;
		vrLen = 2169;
		vrLoc = 928;
	};
	5F64909517B9743100EFEE76 /* PBXTextBookmark */ = {
		isa = PBXTextBookmark;
		fRef = 5FCC1EBF1599F59A0003D0E9 /* connectedcomponents.cpp */;
		name = "connectedcomponents.cpp: 51";
		rLen = 34;
		rLoc = 1924;
		rType = 0;
		vrLen = 2468;
		vrLoc = 0;
	};
	5F64909617B9743100EFEE76 /* PBXTextBookmark */ = {
		isa = PBXTextBookmark;
		fRef = 5F359BF81596B76200AF7672 /* graphchi_program.hpp */;
		name = "graphchi_program.hpp: 70";
		rLen = 0;
		rLoc = 2135;
		rType = 0;
		vrLen = 2318;
		vrLoc = 267;
	};
	5F64909717B9743100EFEE76 /* PBXTextBookmark */ = {
		isa = PBXTextBookmark;
		fRef = 5F3B0889158AC5520058A8B1 /* graphchi_engine.hpp */;
		name = "graphchi_engine.hpp: 140";
		rLen = 0;
		rLoc = 4310;
		rType = 0;
		vrLen = 2987;
		vrLoc = 26875;
	};
	5F64909817B9743100EFEE76 /* PBXTextBookmark */ = {
		isa = PBXTextBookmark;
		fRef = 5F648F4F17B835DD00EFEE76 /* graph_objects.hpp */;
		name = "graph_objects.hpp: 261";
		rLen = 215;
		rLoc = 7734;
		rType = 0;
		vrLen = 2290;
		vrLoc = 7029;
	};
	5F64909917B9743100EFEE76 /* PBXTextBookmark */ = {
		isa = PBXTextBookmark;
		fRef = 5F359BF615955CD100AF7672 /* functional_bulksync.hpp */;
		name = "functional_bulksync.hpp: 50";
		rLen = 2892;
		rLoc = 1335;
		rType = 0;
		vrLen = 2831;
		vrLoc = 1127;
	};
	5F64909A17B9743100EFEE76 /* PBXTextBookmark */ = {
		isa = PBXTextBookmark;
		fRef = 5F7A10361589266800748D0D /* vertex_data.hpp */;
		name = "vertex_data.hpp: 76";
		rLen = 76;
		rLoc = 2013;
		rType = 0;
		vrLen = 2283;
		vrLoc = 1377;
	};
	5F64909B17B9743100EFEE76 /* PBXTextBookmark */ = {
		isa = PBXTextBookmark;
		fRef = 5FCC1EBD1599F59A0003D0E9 /* application_template.cpp */;
		name = "application_template.cpp: 32";
		rLen = 18;
		rLoc = 887;
		rType = 0;
		vrLen = 2104;
		vrLoc = 0;
	};
	5F64909C17B9743100EFEE76 /* PBXTextBookmark */ = {
		isa = PBXTextBookmark;
		fRef = 5F9EBAAC1593F87D0092F7E2 /* chifilenames.hpp */;
		name = "chifilenames.hpp: 197";
		rLen = 11;
		rLoc = 5555;
		rType = 0;
		vrLen = 1704;
		vrLoc = 4375;
	};
	5F6490A117B9748500EFEE76 /* PBXTextBookmark */ = {
		isa = PBXTextBookmark;
		fRef = 5F648EDE17B80D7800EFEE76 /* stronglyconnectedcomponents.cpp */;
		name = "stronglyconnectedcomponents.cpp: 248";
		rLen = 0;
		rLoc = 8097;
		rType = 0;
		vrLen = 2600;
		vrLoc = 5683;
	};
	5F6490A217B9748500EFEE76 /* PBXTextBookmark */ = {
		isa = PBXTextBookmark;
		fRef = 5F64908117B96C1100EFEE76 /* labelanalysis.hpp */;
		name = "labelanalysis.hpp: 37";
		rLen = 0;
		rLoc = 1045;
		rType = 0;
		vrLen = 2590;
		vrLoc = 3812;
	};
	5F6490A317B9748500EFEE76 /* PBXTextBookmark */ = {
		isa = PBXTextBookmark;
		fRef = 5F64908117B96C1100EFEE76 /* labelanalysis.hpp */;
		name = "labelanalysis.hpp: 182";
		rLen = 0;
		rLoc = 6305;
		rType = 0;
		vrLen = 2593;
		vrLoc = 3812;
	};
	5F6490A417B9748500EFEE76 /* PBXTextBookmark */ = {
		isa = PBXTextBookmark;
		fRef = 5F64908117B96C1100EFEE76 /* labelanalysis.hpp */;
		name = "labelanalysis.hpp: 1";
		rLen = 0;
		rLoc = 0;
		rType = 0;
		vrLen = 2169;
		vrLoc = 928;
	};
	5F6490A517B9748500EFEE76 /* PBXTextBookmark */ = {
		isa = PBXTextBookmark;
		fRef = 5FCC1EBF1599F59A0003D0E9 /* connectedcomponents.cpp */;
		name = "connectedcomponents.cpp: 51";
		rLen = 34;
		rLoc = 1924;
		rType = 0;
		vrLen = 2468;
		vrLoc = 0;
	};
	5F6490A617B9748500EFEE76 /* PBXTextBookmark */ = {
		isa = PBXTextBookmark;
		fRef = 5F359BF81596B76200AF7672 /* graphchi_program.hpp */;
		name = "graphchi_program.hpp: 70";
		rLen = 0;
		rLoc = 2135;
		rType = 0;
		vrLen = 2318;
		vrLoc = 267;
	};
	5F6490A717B9748500EFEE76 /* PBXTextBookmark */ = {
		isa = PBXTextBookmark;
		fRef = 5F3B0889158AC5520058A8B1 /* graphchi_engine.hpp */;
		name = "graphchi_engine.hpp: 140";
		rLen = 0;
		rLoc = 4310;
		rType = 0;
		vrLen = 2986;
		vrLoc = 26958;
	};
	5F6490A817B9748500EFEE76 /* PBXTextBookmark */ = {
		isa = PBXTextBookmark;
		fRef = 5F648F4F17B835DD00EFEE76 /* graph_objects.hpp */;
		name = "graph_objects.hpp: 261";
		rLen = 215;
		rLoc = 7734;
		rType = 0;
		vrLen = 2286;
		vrLoc = 7054;
	};
	5F6490A917B9748500EFEE76 /* PBXTextBookmark */ = {
		isa = PBXTextBookmark;
		fRef = 5F359BF615955CD100AF7672 /* functional_bulksync.hpp */;
		name = "functional_bulksync.hpp: 50";
		rLen = 2892;
		rLoc = 1335;
		rType = 0;
		vrLen = 2831;
		vrLoc = 1127;
	};
	5F6490AA17B9748500EFEE76 /* PBXTextBookmark */ = {
		isa = PBXTextBookmark;
		fRef = 5F7A10361589266800748D0D /* vertex_data.hpp */;
		name = "vertex_data.hpp: 76";
		rLen = 76;
		rLoc = 2013;
		rType = 0;
		vrLen = 2283;
		vrLoc = 1377;
	};
	5F6490AB17B9748500EFEE76 /* PBXTextBookmark */ = {
		isa = PBXTextBookmark;
		fRef = 5FCC1EBD1599F59A0003D0E9 /* application_template.cpp */;
		name = "application_template.cpp: 32";
		rLen = 18;
		rLoc = 887;
		rType = 0;
		vrLen = 2104;
		vrLoc = 0;
	};
	5F6490AC17B9748500EFEE76 /* PBXTextBookmark */ = {
		isa = PBXTextBookmark;
		fRef = 5F9EBAAC1593F87D0092F7E2 /* chifilenames.hpp */;
		name = "chifilenames.hpp: 197";
		rLen = 11;
		rLoc = 5555;
		rType = 0;
		vrLen = 1704;
		vrLoc = 4375;
	};
	5F6490AD17B974B200EFEE76 /* PBXTextBookmark */ = {
		isa = PBXTextBookmark;
		fRef = 5F64908117B96C1100EFEE76 /* labelanalysis.hpp */;
		name = "labelanalysis.hpp: 182";
		rLen = 0;
		rLoc = 6305;
		rType = 0;
		vrLen = 2593;
		vrLoc = 3812;
	};
	5F6490AE17B974B200EFEE76 /* PBXTextBookmark */ = {
		isa = PBXTextBookmark;
		fRef = 5F7A10A7158A669300748D0D /* bitset_scheduler.hpp */;
		name = "bitset_scheduler.hpp: 69";
		rLen = 0;
		rLoc = 2127;
		rType = 0;
		vrLen = 2106;
		vrLoc = 754;
	};
	5F6490AF17B974B200EFEE76 /* PBXTextBookmark */ = {
		isa = PBXTextBookmark;
		fRef = 5F7A10A7158A669300748D0D /* bitset_scheduler.hpp */;
		name = "bitset_scheduler.hpp: 66";
		rLen = 0;
		rLoc = 1963;
		rType = 0;
		vrLen = 2112;
		vrLoc = 754;
	};
	5F6490B017B974B200EFEE76 /* PBXTextBookmark */ = {
		isa = PBXTextBookmark;
		fRef = 5F64908117B96C1100EFEE76 /* labelanalysis.hpp */;
		name = "labelanalysis.hpp: 1";
		rLen = 0;
		rLoc = 0;
		rType = 0;
		vrLen = 2169;
		vrLoc = 928;
	};
	5F6490B117B974B200EFEE76 /* PBXTextBookmark */ = {
		isa = PBXTextBookmark;
		fRef = 5FCC1EBF1599F59A0003D0E9 /* connectedcomponents.cpp */;
		name = "connectedcomponents.cpp: 51";
		rLen = 34;
		rLoc = 1924;
		rType = 0;
		vrLen = 2468;
		vrLoc = 0;
	};
	5F6490B217B974B200EFEE76 /* PBXTextBookmark */ = {
		isa = PBXTextBookmark;
		fRef = 5F359BF81596B76200AF7672 /* graphchi_program.hpp */;
		name = "graphchi_program.hpp: 70";
		rLen = 0;
		rLoc = 2135;
		rType = 0;
		vrLen = 2318;
		vrLoc = 267;
	};
	5F6490B317B974B200EFEE76 /* PBXTextBookmark */ = {
		isa = PBXTextBookmark;
		fRef = 5F3B0889158AC5520058A8B1 /* graphchi_engine.hpp */;
		name = "graphchi_engine.hpp: 140";
		rLen = 0;
		rLoc = 4310;
		rType = 0;
		vrLen = 2986;
		vrLoc = 26958;
	};
	5F6490B417B974B200EFEE76 /* PBXTextBookmark */ = {
		isa = PBXTextBookmark;
		fRef = 5F648F4F17B835DD00EFEE76 /* graph_objects.hpp */;
		name = "graph_objects.hpp: 261";
		rLen = 215;
		rLoc = 7734;
		rType = 0;
		vrLen = 2286;
		vrLoc = 7054;
	};
	5F6490B517B974B200EFEE76 /* PBXTextBookmark */ = {
		isa = PBXTextBookmark;
		fRef = 5F359BF615955CD100AF7672 /* functional_bulksync.hpp */;
		name = "functional_bulksync.hpp: 50";
		rLen = 2892;
		rLoc = 1335;
		rType = 0;
		vrLen = 2831;
		vrLoc = 1127;
	};
	5F6490B617B974B200EFEE76 /* PBXTextBookmark */ = {
		isa = PBXTextBookmark;
		fRef = 5F7A10361589266800748D0D /* vertex_data.hpp */;
		name = "vertex_data.hpp: 76";
		rLen = 76;
		rLoc = 2013;
		rType = 0;
		vrLen = 2283;
		vrLoc = 1377;
	};
	5F6490B717B974B200EFEE76 /* PBXTextBookmark */ = {
		isa = PBXTextBookmark;
		fRef = 5FCC1EBD1599F59A0003D0E9 /* application_template.cpp */;
		name = "application_template.cpp: 32";
		rLen = 18;
		rLoc = 887;
		rType = 0;
		vrLen = 2104;
		vrLoc = 0;
	};
	5F6490B817B974B200EFEE76 /* PBXTextBookmark */ = {
		isa = PBXTextBookmark;
		fRef = 5F9EBAAC1593F87D0092F7E2 /* chifilenames.hpp */;
		name = "chifilenames.hpp: 197";
		rLen = 11;
		rLoc = 5555;
		rType = 0;
		vrLen = 1704;
		vrLoc = 4375;
	};
	5F6490B917B974C000EFEE76 /* PBXTextBookmark */ = {
		isa = PBXTextBookmark;
		fRef = 5F7A10A7158A669300748D0D /* bitset_scheduler.hpp */;
		name = "bitset_scheduler.hpp: 66";
		rLen = 32;
		rLoc = 1931;
		rType = 0;
		vrLen = 2112;
		vrLoc = 754;
	};
	5F6490BA17B974C000EFEE76 /* PBXTextBookmark */ = {
		isa = PBXTextBookmark;
		fRef = 5F7A10311589266800748D0D /* ischeduler.hpp */;
		name = "ischeduler.hpp: 41";
		rLen = 26;
		rLoc = 1073;
		rType = 0;
		vrLen = 2214;
		vrLoc = 0;
	};
	5F6490BB17B974C000EFEE76 /* PBXTextBookmark */ = {
		isa = PBXTextBookmark;
		fRef = 5F7A10311589266800748D0D /* ischeduler.hpp */;
		name = "ischeduler.hpp: 41";
		rLen = 0;
		rLoc = 1105;
		rType = 0;
		vrLen = 2220;
		vrLoc = 0;
	};
	5F6490BC17B974C000EFEE76 /* PBXTextBookmark */ = {
		isa = PBXTextBookmark;
		fRef = 5F64908117B96C1100EFEE76 /* labelanalysis.hpp */;
		name = "labelanalysis.hpp: 1";
		rLen = 0;
		rLoc = 0;
		rType = 0;
		vrLen = 2169;
		vrLoc = 928;
	};

	5F6490BD17B974C000EFEE76 /* PBXTextBookmark */ = {
		isa = PBXTextBookmark;
		fRef = 5FCC1EBF1599F59A0003D0E9 /* connectedcomponents.cpp */;
		name = "connectedcomponents.cpp: 51";
		rLen = 34;
		rLoc = 1924;
		rType = 0;
		vrLen = 2468;
		vrLoc = 0;
	};
	5F6490BE17B974C000EFEE76 /* PBXTextBookmark */ = {
		isa = PBXTextBookmark;
		fRef = 5F359BF81596B76200AF7672 /* graphchi_program.hpp */;
		name = "graphchi_program.hpp: 70";
		rLen = 0;
		rLoc = 2135;
		rType = 0;
		vrLen = 2318;
		vrLoc = 267;
	};
	5F6490BF17B974C000EFEE76 /* PBXTextBookmark */ = {
		isa = PBXTextBookmark;
		fRef = 5F3B0889158AC5520058A8B1 /* graphchi_engine.hpp */;
		name = "graphchi_engine.hpp: 140";
		rLen = 0;
		rLoc = 4310;
		rType = 0;
		vrLen = 2986;
		vrLoc = 26958;
	};

	5F6490C017B974C000EFEE76 /* PBXTextBookmark */ = {
		isa = PBXTextBookmark;
		fRef = 5F648F4F17B835DD00EFEE76 /* graph_objects.hpp */;
		name = "graph_objects.hpp: 261";
		rLen = 215;
		rLoc = 7734;
		rType = 0;
		vrLen = 2286;
		vrLoc = 7054;
	};
	5F6490C117B974C000EFEE76 /* PBXTextBookmark */ = {
		isa = PBXTextBookmark;
		fRef = 5F359BF615955CD100AF7672 /* functional_bulksync.hpp */;
		name = "functional_bulksync.hpp: 50";
		rLen = 2892;
		rLoc = 1335;
		rType = 0;
		vrLen = 2831;
		vrLoc = 1127;
	};
	5F6490C217B974C000EFEE76 /* PBXTextBookmark */ = {
		isa = PBXTextBookmark;
		fRef = 5F7A10361589266800748D0D /* vertex_data.hpp */;
		name = "vertex_data.hpp: 76";
		rLen = 76;
		rLoc = 2013;
		rType = 0;
		vrLen = 2283;
		vrLoc = 1377;
	};
	5F6490C317B974C000EFEE76 /* PBXTextBookmark */ = {
		isa = PBXTextBookmark;
		fRef = 5FCC1EBD1599F59A0003D0E9 /* application_template.cpp */;
		name = "application_template.cpp: 32";
		rLen = 18;
		rLoc = 887;
		rType = 0;
		vrLen = 2104;
		vrLoc = 0;
	};
	5F6490C417B974C000EFEE76 /* PBXTextBookmark */ = {
		isa = PBXTextBookmark;
		fRef = 5F9EBAAC1593F87D0092F7E2 /* chifilenames.hpp */;
		name = "chifilenames.hpp: 197";
		rLen = 11;
		rLoc = 5555;
		rType = 0;
		vrLen = 1704;
		vrLoc = 4375;
	};
	5F6490C517BA91DE00EFEE76 /* PBXTextBookmark */ = {
		isa = PBXTextBookmark;
		fRef = 5F7A10311589266800748D0D /* ischeduler.hpp */;
		name = "ischeduler.hpp: 41";
		rLen = 0;
		rLoc = 1105;
		rType = 0;
		vrLen = 2220;
		vrLoc = 0;
	};
	5F6490C617BA91DE00EFEE76 /* PBXTextBookmark */ = {
		isa = PBXTextBookmark;
		fRef = 5F648EDE17B80D7800EFEE76 /* stronglyconnectedcomponents.cpp */;
		name = "stronglyconnectedcomponents.cpp: 248";
		rLen = 0;
		rLoc = 8097;
		rType = 0;
		vrLen = 2600;
		vrLoc = 5683;
	};
	5F6490C717BA91DE00EFEE76 /* PBXTextBookmark */ = {
		isa = PBXTextBookmark;
		fRef = 5F648EDE17B80D7800EFEE76 /* stronglyconnectedcomponents.cpp */;
		name = "stronglyconnectedcomponents.cpp: 248";
		rLen = 0;
		rLoc = 8097;
		rType = 0;
		vrLen = 2600;
		vrLoc = 5683;
	};
 
	5F6490C817BA91DE00EFEE76 /* PBXTextBookmark */ = {
		isa = PBXTextBookmark;
		fRef = 5F64908117B96C1100EFEE76 /* labelanalysis.hpp */;
		name = "labelanalysis.hpp: 1";
		rLen = 0;
		rLoc = 0;
		rType = 0;
		vrLen = 2169;
		vrLoc = 928;
	};
	5F6490C917BA91DE00EFEE76 /* PBXTextBookmark */ = {
		isa = PBXTextBookmark;
		fRef = 5FCC1EBF1599F59A0003D0E9 /* connectedcomponents.cpp */;
		name = "connectedcomponents.cpp: 51";
		rLen = 34;
		rLoc = 1924;
		rType = 0;
		vrLen = 2468;
		vrLoc = 0;
	};
	5F6490CA17BA91DE00EFEE76 /* PBXTextBookmark */ = {
		isa = PBXTextBookmark;
		fRef = 5F359BF81596B76200AF7672 /* graphchi_program.hpp */;
		name = "graphchi_program.hpp: 70";
		rLen = 0;
		rLoc = 2135;
		rType = 0;
		vrLen = 2318;
		vrLoc = 267;
	};
	5F6490CB17BA91DE00EFEE76 /* PBXTextBookmark */ = {
		isa = PBXTextBookmark;
		fRef = 5F3B0889158AC5520058A8B1 /* graphchi_engine.hpp */;
		name = "graphchi_engine.hpp: 1187";
		rLen = 0;
		rLoc = 47743;
		rType = 0;
		vrLen = 2953;
		vrLoc = 27025;
	};
	5F6490CC17BA91DE00EFEE76 /* PBXTextBookmark */ = {
		isa = PBXTextBookmark;
		fRef = 5F648F4F17B835DD00EFEE76 /* graph_objects.hpp */;
		name = "graph_objects.hpp: 261";
		rLen = 215;
		rLoc = 7734;
		rType = 0;
		vrLen = 2286;
		vrLoc = 7054;
	};
	5F6490CD17BA91DE00EFEE76 /* PBXTextBookmark */ = {
		isa = PBXTextBookmark;
		fRef = 5F359BF615955CD100AF7672 /* functional_bulksync.hpp */;
		name = "functional_bulksync.hpp: 50";
		rLen = 2892;
		rLoc = 1335;
		rType = 0;
		vrLen = 2831;
		vrLoc = 1127;
	};
	5F6490CE17BA91DE00EFEE76 /* PBXTextBookmark */ = {
		isa = PBXTextBookmark;
		fRef = 5F7A10361589266800748D0D /* vertex_data.hpp */;
		name = "vertex_data.hpp: 76";
		rLen = 76;
		rLoc = 2013;
		rType = 0;
		vrLen = 2283;
		vrLoc = 1377;
	};
	5F6490CF17BA91DE00EFEE76 /* PBXTextBookmark */ = {
		isa = PBXTextBookmark;
		fRef = 5FCC1EBD1599F59A0003D0E9 /* application_template.cpp */;
		name = "application_template.cpp: 32";
		rLen = 18;
		rLoc = 887;
		rType = 0;
		vrLen = 2104;
		vrLoc = 0;
	};
	5F6490D017BA91DE00EFEE76 /* PBXTextBookmark */ = {
		isa = PBXTextBookmark;
		fRef = 5F9EBAAC1593F87D0092F7E2 /* chifilenames.hpp */;
		name = "chifilenames.hpp: 197";
		rLen = 11;
		rLoc = 5555;
		rType = 0;
		vrLen = 1704;
		vrLoc = 4375;
	};
	5F6490D117BA966600EFEE76 /* PBXTextBookmark */ = {
		isa = PBXTextBookmark;
		fRef = 5F648EDE17B80D7800EFEE76 /* stronglyconnectedcomponents.cpp */;
		name = "stronglyconnectedcomponents.cpp: 248";
		rLen = 0;
		rLoc = 8097;
		rType = 0;
		vrLen = 2600;
		vrLoc = 5683;
	};
	5F6490D217BA966600EFEE76 /* PBXTextBookmark */ = {
		isa = PBXTextBookmark;
		fRef = 5F9EBAAC1593F87D0092F7E2 /* chifilenames.hpp */;
		name = "chifilenames.hpp: 101";
		rLen = 0;
		rLoc = 2841;
		rType = 0;
		vrLen = 2101;
		vrLoc = 1361;
	};
	5F6490D317BA966600EFEE76 /* PBXTextBookmark */ = {
		isa = PBXTextBookmark;
		fRef = 5F64908117B96C1100EFEE76 /* labelanalysis.hpp */;
		name = "labelanalysis.hpp: 1";
		rLen = 0;
		rLoc = 0;
		rType = 0;
		vrLen = 2169;
		vrLoc = 928;
	};
	5F6490D417BA966600EFEE76 /* PBXTextBookmark */ = {
		isa = PBXTextBookmark;
		fRef = 5FCC1EBF1599F59A0003D0E9 /* connectedcomponents.cpp */;
		name = "connectedcomponents.cpp: 51";
		rLen = 34;
		rLoc = 1924;
		rType = 0;
		vrLen = 2468;
		vrLoc = 0;
	};
	5F6490D517BA966600EFEE76 /* PBXTextBookmark */ = {
		isa = PBXTextBookmark;
		fRef = 5F359BF81596B76200AF7672 /* graphchi_program.hpp */;
		name = "graphchi_program.hpp: 70";
		rLen = 0;
		rLoc = 2135;
		rType = 0;
		vrLen = 2318;
		vrLoc = 267;
	};
	5F6490D617BA966600EFEE76 /* PBXTextBookmark */ = {
		isa = PBXTextBookmark;
		fRef = 5F3B0889158AC5520058A8B1 /* graphchi_engine.hpp */;
		name = "graphchi_engine.hpp: 1187";
		rLen = 0;
		rLoc = 47743;
		rType = 0;
		vrLen = 2953;
		vrLoc = 27025;
	};
	5F6490D717BA966600EFEE76 /* PBXTextBookmark */ = {
		isa = PBXTextBookmark;
		fRef = 5F648F4F17B835DD00EFEE76 /* graph_objects.hpp */;
		name = "graph_objects.hpp: 261";
		rLen = 215;
		rLoc = 7734;
		rType = 0;
		vrLen = 2286;
		vrLoc = 7054;
	};
	5F6490D817BA966600EFEE76 /* PBXTextBookmark */ = {
		isa = PBXTextBookmark;
		fRef = 5F359BF615955CD100AF7672 /* functional_bulksync.hpp */;
		name = "functional_bulksync.hpp: 50";
		rLen = 2892;
		rLoc = 1335;
		rType = 0;
		vrLen = 2831;
		vrLoc = 1127;
	};
	5F6490D917BA966600EFEE76 /* PBXTextBookmark */ = {
		isa = PBXTextBookmark;
		fRef = 5F7A10361589266800748D0D /* vertex_data.hpp */;
		name = "vertex_data.hpp: 76";
		rLen = 76;
		rLoc = 2013;
		rType = 0;
		vrLen = 2283;
		vrLoc = 1377;
	};
	5F6490DA17BA966600EFEE76 /* PBXTextBookmark */ = {
		isa = PBXTextBookmark;
		fRef = 5FCC1EBD1599F59A0003D0E9 /* application_template.cpp */;
		name = "application_template.cpp: 32";
		rLen = 18;
		rLoc = 887;
		rType = 0;
		vrLen = 2104;
		vrLoc = 0;
	};
	5F6490DB17BA966600EFEE76 /* PBXTextBookmark */ = {
		isa = PBXTextBookmark;
		fRef = 5F9EBAAC1593F87D0092F7E2 /* chifilenames.hpp */;
		name = "chifilenames.hpp: 197";
		rLen = 11;
		rLoc = 5555;
		rType = 0;
		vrLen = 1704;
		vrLoc = 4362;
	};
	5F67654116AF31C500359562 /* vertex_data_dynamic.hpp */ = {
		uiCtxt = {
			sepNavIntBoundsRect = "{{0, 0}, {1268, 2977}}";
			sepNavSelRange = "{4437, 0}";
			sepNavVisRange = "{3458, 1713}";
		};
	};
	5F74B03A15D3532600ED3EA9 /* graphlab_lda */ = {
		activeExec = 0;
		executables = (
			5F7835F515DD6A6500954509 /* graphlab_lda */,
		);
	};
	5F74B04615D35B6400ED3EA9 /* random.cpp */ = {
		uiCtxt = {
			sepNavIntBoundsRect = "{{0, 0}, {893, 3848}}";
			sepNavSelRange = "{6012, 0}";
			sepNavVisRange = "{4337, 2140}";
			sepNavWindowFrame = "{{130, 92}, {999, 976}}";
		};
	};
	5F74B04F15D6CEE200ED3EA9 /* blocksplitter.cpp */ = {
		uiCtxt = {
			sepNavIntBoundsRect = "{{0, 0}, {964, 1196}}";
			sepNavSelRange = "{2006, 0}";
			sepNavVisRange = "{498, 2507}";
		};
	};
	5F74B05215D6CF4F00ED3EA9 /* blocksplitter */ = {
		activeExec = 0;
		executables = (
			5F7835F615DD6A6500954509 /* blocksplitter */,
		);
	};
	5F7835F515DD6A6500954509 /* graphlab_lda */ = {
		isa = PBXExecutable;
		activeArgIndices = (
		);
		argumentStrings = (
		);
		autoAttachOnCrash = 1;
		breakpointsEnabled = 0;
		configStateDict = {
		};
		customDataFormattersEnabled = 1;
		dataTipCustomDataFormattersEnabled = 1;
		dataTipShowTypeColumn = 1;
		dataTipSortType = 0;
		debuggerPlugin = GDBDebugging;
		disassemblyDisplayState = 0;
		enableDebugStr = 1;
		environmentEntries = (
		);
		executableSystemSymbolLevel = 0;
		executableUserSymbolLevel = 0;
		libgmallocEnabled = 0;
		name = graphlab_lda;
		showTypeColumn = 0;
		sourceDirectories = (
		);
	};
	5F7835F615DD6A6500954509 /* blocksplitter */ = {
		isa = PBXExecutable;
		activeArgIndices = (
		);
		argumentStrings = (
		);
		autoAttachOnCrash = 1;
		breakpointsEnabled = 0;
		configStateDict = {
		};
		customDataFormattersEnabled = 1;
		dataTipCustomDataFormattersEnabled = 1;
		dataTipShowTypeColumn = 1;
		dataTipSortType = 0;
		debuggerPlugin = GDBDebugging;
		disassemblyDisplayState = 0;
		enableDebugStr = 1;
		environmentEntries = (
		);
		executableSystemSymbolLevel = 0;
		executableUserSymbolLevel = 0;
		libgmallocEnabled = 0;
		name = blocksplitter;
		showTypeColumn = 0;
		sourceDirectories = (
		);
	};
	5F78366C15DD718A00954509 /* sharder.hpp */ = {
		isa = PBXFileReference;
		lastKnownFileType = sourcecode.cpp.h;
		name = sharder.hpp;
		path = ../src/preprocessing/sharder.hpp;
		sourceTree = "<group>";
		uiCtxt = {
			sepNavIntBoundsRect = "{{0, 0}, {1227, 13962}}";
			sepNavSelRange = "{6538, 0}";
			sepNavVisRange = "{4621, 2481}";
		};
	};
	5F7A0FE11589160900748D0D /* Source Control */ = {
		isa = PBXSourceControlManager;
		fallbackIsa = XCSourceControlManager;
		isSCMEnabled = 0;
		scmConfiguration = {
			repositoryNamesForRoots = {
				"" = "";
			};
		};
	};
	5F7A0FE21589160900748D0D /* Code sense */ = {
		isa = PBXCodeSenseManager;
		indexTemplatePath = "";
	};
	5F7A0FFD1589163E00748D0D /* pagerank */ = {
		isa = PBXExecutable;
		activeArgIndices = (
			YES,
			YES,
			YES,
			YES,
		);
		argumentStrings = (
			filename,
			"/Users/akyrola/graphs/web-Google.txt",
			p,
			10,
		);
		autoAttachOnCrash = 1;
		breakpointsEnabled = 0;
		configStateDict = {
		};
		customDataFormattersEnabled = 1;
		dataTipCustomDataFormattersEnabled = 1;
		dataTipShowTypeColumn = 1;
		dataTipSortType = 0;
		debuggerPlugin = GDBDebugging;
		disassemblyDisplayState = 0;
		dylibVariantSuffix = "";
		enableDebugStr = 1;
		environmentEntries = (
			{
				active = YES;
				name = GRAPHCHI_ROOT;
				value = /Users/akyrola/Projects/GraphCHI/first_release;
			},
		);
		executableSystemSymbolLevel = 0;
		executableUserSymbolLevel = 0;
		libgmallocEnabled = 0;
		name = pagerank;
		savedGlobals = {
		};
		showTypeColumn = 0;
		sourceDirectories = (
		);
		variableFormatDictionary = {
		};
	};
	5F7A0FFF1589165D00748D0D /* graphchi_types.hpp */ = {
		uiCtxt = {
			sepNavIntBoundsRect = "{{0, 0}, {961, 912}}";
			sepNavSelRange = "{764, 0}";
			sepNavVisRange = "{0, 1399}";
			sepNavWindowFrame = "{{107, 63}, {1022, 1026}}";
		};
	};
	5F7A102F1589266800748D0D /* graph_objects.hpp */ = {
		uiCtxt = {
			sepNavIntBoundsRect = "{{0, 0}, {1265, 4758}}";
			sepNavSelRange = "{7054, 0}";
			sepNavVisRange = "{6767, 2501}";
		};
	};
	5F7A10301589266800748D0D /* graphchi_context.hpp */ = {
		uiCtxt = {
			sepNavIntBoundsRect = "{{0, 0}, {964, 1469}}";
			sepNavSelRange = "{1374, 0}";
			sepNavVisRange = "{939, 1340}";
			sepNavWindowFrame = "{{61, 105}, {1022, 1026}}";
		};
	};
	5F7A10311589266800748D0D /* ischeduler.hpp */ = {
		uiCtxt = {
			sepNavIntBoundsRect = "{{0, 0}, {964, 988}}";
			sepNavSelRange = "{1105, 0}";
			sepNavVisRange = "{0, 2220}";
		};
	};
	5F7A10351589266800748D0D /* degree_data.hpp */ = {
		uiCtxt = {
			sepNavIntBoundsRect = "{{0, 0}, {1511, 1729}}";
			sepNavSelRange = "{1082, 28}";
			sepNavVisRange = "{378, 1218}";
			sepNavWindowFrame = "{{1170, 202}, {999, 976}}";
		};
	};
	5F7A10361589266800748D0D /* vertex_data.hpp */ = {
		uiCtxt = {
			sepNavIntBoundsRect = "{{0, 0}, {1227, 1950}}";
			sepNavSelRange = "{1918, 0}";
			sepNavVisRange = "{1337, 2412}";
		};
	};
	5F7A103B1589266800748D0D /* stripedio.hpp */ = {
		uiCtxt = {
			sepNavIntBoundsRect = "{{0, 0}, {719, 6890}}";
			sepNavSelRange = "{16487, 49}";
			sepNavVisRange = "{16300, 573}";
		};
	};
	5F7A103F1589266800748D0D /* metrics.hpp */ = {
		uiCtxt = {
			sepNavIntBoundsRect = "{{0, 0}, {926, 4628}}";
			sepNavSelRange = "{6728, 0}";
			sepNavVisRange = "{6377, 631}";
		};
	};
	5F7A10471589266800748D0D /* memoryshard.hpp */ = {
		uiCtxt = {
			sepNavIntBoundsRect = "{{0, 0}, {964, 5837}}";
			sepNavSelRange = "{16764, 0}";
			sepNavVisRange = "{13555, 3209}";
			sepNavWindowFrame = "{{898, 63}, {1022, 1026}}";
		};
	};
	5F7A10A7158A669300748D0D /* bitset_scheduler.hpp */ = {
		uiCtxt = {
			sepNavIntBoundsRect = "{{0, 0}, {964, 1365}}";
			sepNavSelRange = "{1931, 32}";
			sepNavVisRange = "{754, 2112}";
		};
	};
	5F7B64DB158A747A0032CE47 /* slidingshard.hpp */ = {
		uiCtxt = {
			sepNavIntBoundsRect = "{{0, 0}, {1146, 7059}}";
			sepNavSelRange = "{7271, 704}";
			sepNavVisRange = "{5776, 3125}";
			sepNavWindowFrame = "{{61, 155}, {999, 976}}";
		};
	};
	5F7B653A1594D17E0032CE47 /* basic_reporter.hpp */ = {
		uiCtxt = {
			sepNavIntBoundsRect = "{{0, 0}, {1067, 1703}}";
			sepNavSelRange = "{962, 31}";
			sepNavVisRange = "{0, 2231}";
		};
	};
	5F7B653B1594D17E0032CE47 /* file_reporter.hpp */ = {
		uiCtxt = {
			sepNavIntBoundsRect = "{{0, 0}, {1013, 1482}}";
			sepNavSelRange = "{3550, 20}";
			sepNavVisRange = "{1010, 2804}";
		};
	};
	5F7B653C1594D17E0032CE47 /* html_reporter.hpp */ = {
		uiCtxt = {
			sepNavIntBoundsRect = "{{0, 0}, {1538, 2327}}";
			sepNavSelRange = "{930, 0}";
			sepNavVisRange = "{0, 2230}";
		};
	};
	5F7B653D1594D17E0032CE47 /* null_reporter.hpp */ = {
		uiCtxt = {
			sepNavIntBoundsRect = "{{0, 0}, {1067, 933}}";
			sepNavSelRange = "{909, 0}";
			sepNavVisRange = "{0, 1212}";
		};
	};
	5F7B65C41594D8860032CE47 /* logger.hpp */ = {
		uiCtxt = {
			sepNavIntBoundsRect = "{{0, 0}, {1267, 7111}}";
			sepNavSelRange = "{6925, 0}";
			sepNavVisRange = "{6599, 1304}";
		};
	};
	5F7DCE6E17B02899000DB480 /* als.cpp */ = {
		uiCtxt = {
			sepNavIntBoundsRect = "{{0, 0}, {1272, 2977}}";
			sepNavSelRange = "{0, 0}";
			sepNavVisRange = "{5007, 2437}";
			sepNavWindowFrame = "{{130, 42}, {1022, 1026}}";
		};
	};
	5F7DCE7817B02899000DB480 /* common.hpp */ = {
		uiCtxt = {
			sepNavIntBoundsRect = "{{0, 0}, {1524, 2743}}";
			sepNavSelRange = "{3794, 46}";
			sepNavVisRange = "{2556, 2711}";
			sepNavWindowFrame = "{{61, 105}, {1022, 1026}}";
		};
	};
	5F7DCE7F17B02899000DB480 /* io.hpp */ = {
		uiCtxt = {
			sepNavIntBoundsRect = "{{0, 0}, {1419, 10946}}";
			sepNavSelRange = "{0, 0}";
			sepNavVisRange = "{27194, 2447}";
			sepNavWindowFrame = "{{153, 21}, {1022, 1026}}";
		};
	};
	5F7DCE8017B02899000DB480 /* itemcf.cpp */ = {
		uiCtxt = {
			sepNavIntBoundsRect = "{{0, 0}, {1489, 6279}}";
			sepNavSelRange = "{15347, 0}";
			sepNavVisRange = "{14710, 2187}";
			sepNavWindowFrame = "{{107, 63}, {1022, 1026}}";
		};
	};
	5F8D8B6A16BF7B8500F54662 /* gensgd */ = {
		activeExec = 0;
		executables = (
			5FCB4691174AA11C0023D9D7 /* gensgd */,
		);
	};
	5F8DD040159DDABC0034C889 /* connectedcomponents */ = {
		activeExec = 0;
		executables = (
			5FCC20ED159DE4660003D0E9 /* connectedcomponents */,
		);
	};
	5F9451B417BBE4CF006070F8 /* PBXTextBookmark */ = {
		isa = PBXTextBookmark;
		fRef = 5F74B04F15D6CEE200ED3EA9 /* blocksplitter.cpp */;
		name = "blocksplitter.cpp: 67";
		rLen = 0;
		rLoc = 2006;
		rType = 0;
		vrLen = 2507;
		vrLoc = 498;
	};
	5F9451B517BBE4CF006070F8 /* PBXTextBookmark */ = {
		isa = PBXTextBookmark;
		fRef = 5FF7749917B3E1A200F84939 /* sharder.hpp */;
		name = "sharder.hpp: 637";
		rLen = 0;
		rLoc = 24279;
		rType = 0;
		vrLen = 4082;
		vrLoc = 21897;
	};
	5F9451B617BBE4CF006070F8 /* XCBuildMessageTextBookmark */ = {
		isa = PBXTextBookmark;
		comments = "Expected unqualified-id before '<<' token";
		fRef = 5FCC1D65159503890003D0E9 /* conversions.hpp */;
		fallbackIsa = XCBuildMessageTextBookmark;
		rLen = 1;
		rLoc = 657;
		rType = 1;
	};
	5F9451B717BBE4CF006070F8 /* PBXTextBookmark */ = {
		isa = PBXTextBookmark;
		fRef = 5FCC1D65159503890003D0E9 /* conversions.hpp */;
		name = "conversions.hpp: 657";
		rLen = 0;
		rLoc = 24119;
		rType = 0;
		vrLen = 3482;
		vrLoc = 22625;
	};
	5F9451C117BBE51E006070F8 /* PBXTextBookmark */ = {
		isa = PBXTextBookmark;
		fRef = 5FCC1D65159503890003D0E9 /* conversions.hpp */;
		name = "conversions.hpp: 657";
		rLen = 0;
		rLoc = 24119;
		rType = 0;
		vrLen = 3482;
		vrLoc = 22625;
	};
	5F9451C217BBE51E006070F8 /* PBXTextBookmark */ = {
		isa = PBXTextBookmark;
		fRef = 5FF7749917B3E1A200F84939 /* sharder.hpp */;
		name = "sharder.hpp: 652";
		rLen = 0;
		rLoc = 25188;
		rType = 0;
		vrLen = 4091;
		vrLoc = 21897;
	};
	5F9451D517BBE5E9006070F8 /* PBXTextBookmark */ = {
		isa = PBXTextBookmark;
		fRef = 5FF7749917B3E1A200F84939 /* sharder.hpp */;
		name = "sharder.hpp: 720";
		rLen = 0;
		rLoc = 28143;
		rType = 0;
		vrLen = 2033;
		vrLoc = 26103;
	};
	5F9451D617BBE5E9006070F8 /* PBXTextBookmark */ = {
		isa = PBXTextBookmark;
		fRef = 5F0A1FCD16AB3E4E0066FB56 /* test_dynamicedata_loader.cpp */;
		name = "test_dynamicedata_loader.cpp: 208";
		rLen = 46;
		rLoc = 6492;
		rType = 0;
		vrLen = 1493;
		vrLoc = 5153;
	};
	5F9451D717BBE5E9006070F8 /* PBXTextBookmark */ = {
		isa = PBXTextBookmark;
		fRef = 5F0A1FCD16AB3E4E0066FB56 /* test_dynamicedata_loader.cpp */;
		name = "test_dynamicedata_loader.cpp: 33";
		rLen = 0;
		rLoc = 956;
		rType = 0;
		vrLen = 1332;
		vrLoc = 0;
	};
	5F9451DC17BBE5F7006070F8 /* PBXTextBookmark */ = {
		isa = PBXTextBookmark;
		fRef = 5F0A1FCD16AB3E4E0066FB56 /* test_dynamicedata_loader.cpp */;
		name = "test_dynamicedata_loader.cpp: 33";
		rLen = 0;
		rLoc = 956;
		rType = 0;
		vrLen = 1332;
		vrLoc = 0;
	};
	5F9451E117BBE65D006070F8 /* PBXTextBookmark */ = {
		isa = PBXTextBookmark;
		fRef = 5F0A1FCD16AB3E4E0066FB56 /* test_dynamicedata_loader.cpp */;
		name = "test_dynamicedata_loader.cpp: 33";
		rLen = 0;
		rLoc = 956;
		rType = 0;
		vrLen = 2292;
		vrLoc = 4073;
	};
	5F9451E217BBE65D006070F8 /* PBXTextBookmark */ = {
		isa = PBXTextBookmark;
		fRef = 5FF7749917B3E1A200F84939 /* sharder.hpp */;
		name = "sharder.hpp: 462";
		rLen = 0;
		rLoc = 16688;
		rType = 0;
		vrLen = 2775;
		vrLoc = 14252;
	};
	5F9451E417BBE83D006070F8 /* sharder.hpp:756 */ = {
		isa = PBXFileBreakpoint;
		actions = (
		);
		breakpointStyle = 0;
		continueAfterActions = 0;
		countType = 0;
		delayBeforeContinue = 0;
		fileReference = 5FF7749917B3E1A200F84939 /* sharder.hpp */;
		functionName = "createnextshard()";
		hitCount = 0;
		ignoreCount = 0;
		lineNumber = 756;
		modificationTime = 398193925.409763;
		originalNumberOfMultipleMatches = 1;
		state = 0;
	};
	5F9451E917BBE8D2006070F8 /* sharder.hpp:454 */ = {
		isa = PBXFileBreakpoint;
		actions = (
		);
		breakpointStyle = 0;
		continueAfterActions = 0;
		countType = 0;
		delayBeforeContinue = 0;
		fileReference = 5FF7749917B3E1A200F84939 /* sharder.hpp */;
		functionName = "edata_flush(char * buf, char * bufptr, std::string & shard_filename, size_t totbytes)";
		hitCount = 0;
		ignoreCount = 0;
		lineNumber = 454;
		modificationTime = 398193925.409929;
		originalNumberOfMultipleMatches = 1;
		state = 0;
	};
	5F9451F017BBE8F2006070F8 /* PBXTextBookmark */ = {
		isa = PBXTextBookmark;
		fRef = 5FF7749917B3E1A200F84939 /* sharder.hpp */;
		name = "sharder.hpp: 630";
		rLen = 0;
		rLoc = 23553;
		rType = 0;
		vrLen = 2661;
		vrLoc = 15893;
	};
	5F9451F117BBE8F2006070F8 /* PBXTextBookmark */ = {
		isa = PBXTextBookmark;
		fRef = 5FF7749917B3E1A200F84939 /* sharder.hpp */;
		name = "sharder.hpp: 465";
		rLen = 0;
		rLoc = 16765;
		rType = 0;
		vrLen = 2667;
		vrLoc = 15939;
	};
	5F9451F317BBE91B006070F8 /* PBXTextBookmark */ = {
		isa = PBXTextBookmark;
		fRef = 5FF7749917B3E1A200F84939 /* sharder.hpp */;
		name = "sharder.hpp: 465";
		rLen = 0;
		rLoc = 16765;
		rType = 0;
		vrLen = 2739;
		vrLoc = 15230;
	};
	5F9451FC17BBEA66006070F8 /* PBXTextBookmark */ = {
		isa = PBXTextBookmark;
		fRef = 5FCC1D65159503890003D0E9 /* conversions.hpp */;
		name = "conversions.hpp: 660";
		rLen = 0;
		rLoc = 24329;
		rType = 0;
		vrLen = 1725;
		vrLoc = 7194;
	};
	5F9451FD17BBEA66006070F8 /* PBXTextBookmark */ = {
		isa = PBXTextBookmark;
		fRef = 5FCC1D65159503890003D0E9 /* conversions.hpp */;
		name = "conversions.hpp: 660";
		rLen = 0;
		rLoc = 24329;
		rType = 0;
		vrLen = 1725;
		vrLoc = 7194;
	};
	5F94520417BBEB7D006070F8 /* PBXTextBookmark */ = {
		isa = PBXTextBookmark;
		fRef = 5FF7749917B3E1A200F84939 /* sharder.hpp */;
		name = "sharder.hpp: 247";
		rLen = 0;
		rLoc = 8963;
		rType = 0;
		vrLen = 2529;
		vrLoc = 7192;
	};
	5F94520517BBEB7D006070F8 /* PBXTextBookmark */ = {
		isa = PBXTextBookmark;
		fRef = 5FF7749917B3E1A200F84939 /* sharder.hpp */;
		name = "sharder.hpp: 750";
		rLen = 0;
		rLoc = 29401;
		rType = 0;
		vrLen = 3810;
		vrLoc = 27674;
	};
	5F94520D17BBECF0006070F8 /* PBXTextBookmark */ = {
		isa = PBXTextBookmark;
		fRef = 5FCC1D65159503890003D0E9 /* conversions.hpp */;
		name = "conversions.hpp: 660";
		rLen = 0;
		rLoc = 24329;
		rType = 0;
		vrLen = 1604;
		vrLoc = 7194;
	};
	5F94520E17BBECF0006070F8 /* XCBuildMessageTextBookmark */ = {
		isa = PBXTextBookmark;
		comments = "'intT' was not declared in this scope";
		fRef = 5F94520F17BBECF0006070F8 /* sharder.hpp */;
		fallbackIsa = XCBuildMessageTextBookmark;
		rLen = 1;
		rLoc = 158;
		rType = 1;
	};
	5F94520F17BBECF0006070F8 /* sharder.hpp */ = {
		isa = PBXFileReference;
		lastKnownFileType = sourcecode.cpp.h;
		name = sharder.hpp;
		path = ../src/preprocessing/dynamicdata/sharder.hpp;
		sourceTree = "<group>";
		uiCtxt = {
			sepNavIntBoundsRect = "{{0, 0}, {1227, 11687}}";
			sepNavSelRange = "{4348, 0}";
			sepNavVisRange = "{1230, 3143}";
		};
	};
	5F94521017BBECF0006070F8 /* PBXTextBookmark */ = {
		isa = PBXTextBookmark;
		fRef = 5FF7749917B3E1A200F84939 /* sharder.hpp */;
		name = "sharder.hpp: 162";
		rLen = 0;
		rLoc = 5796;
		rType = 0;
		vrLen = 2037;
		vrLoc = 4679;
	};
	5F94521A17BBED7A006070F8 /* PBXTextBookmark */ = {
		isa = PBXTextBookmark;
		fRef = 5F94520F17BBECF0006070F8 /* sharder.hpp */;
		name = "sharder.hpp: 156";
		rLen = 0;
		rLoc = 5796;
		rType = 0;
		vrLen = 2042;
		vrLoc = 4501;
	};
	5F94521B17BBED82006070F8 /* PBXTextBookmark */ = {
		isa = PBXTextBookmark;
		fRef = 5F94520F17BBECF0006070F8 /* sharder.hpp */;
		name = "sharder.hpp: 140";
		rLen = 0;
		rLoc = 5047;
		rType = 0;
		vrLen = 3183;
		vrLoc = 2768;
	};
	5F94521C17BBED82006070F8 /* PBXTextBookmark */ = {
		isa = PBXTextBookmark;
		fRef = 5FE3D5AE15FD5E520061B039 /* dynamicblock.hpp */;
		name = "dynamicblock.hpp: 86";
		rLen = 0;
		rLoc = 2719;
		rType = 0;
		vrLen = 2851;
		vrLoc = 1647;
	};
	5F94521D17BBED82006070F8 /* PBXTextBookmark */ = {
		isa = PBXTextBookmark;
		fRef = 5F7A10361589266800748D0D /* vertex_data.hpp */;
		name = "vertex_data.hpp: 76";
		rLen = 76;
		rLoc = 2013;
		rType = 0;
		vrLen = 2412;
		vrLoc = 1337;
	};
	5F94521E17BBED82006070F8 /* PBXTextBookmark */ = {
		isa = PBXTextBookmark;
		fRef = 5F7A10361589266800748D0D /* vertex_data.hpp */;
		name = "vertex_data.hpp: 74";
		rLen = 0;
		rLoc = 1918;
		rType = 0;
		vrLen = 2412;
		vrLoc = 1337;
	};
	5F94522217BBEDC1006070F8 /* PBXTextBookmark */ = {
		isa = PBXTextBookmark;
		fRef = 5F7A10361589266800748D0D /* vertex_data.hpp */;
		name = "vertex_data.hpp: 74";
		rLen = 0;
		rLoc = 1918;
		rType = 0;
		vrLen = 2412;
		vrLoc = 1337;
	};
	5F94522317BBEDC1006070F8 /* PBXTextBookmark */ = {
		isa = PBXTextBookmark;
		fRef = 5F67654116AF31C500359562 /* vertex_data_dynamic.hpp */;
		name = "vertex_data_dynamic.hpp: 168";
		rLen = 0;
		rLoc = 5412;
		rType = 0;
		vrLen = 2931;
		vrLoc = 2997;
	};
	5F94522417BBEDC1006070F8 /* PBXTextBookmark */ = {
		isa = PBXTextBookmark;
		fRef = 5FE3D5AE15FD5E520061B039 /* dynamicblock.hpp */;
		rLen = 0;
		rLoc = 85;
		rType = 1;
	};
	5F94522517BBEDC1006070F8 /* PBXTextBookmark */ = {
		isa = PBXTextBookmark;
		fRef = 5FE3D5AE15FD5E520061B039 /* dynamicblock.hpp */;
		name = "dynamicblock.hpp: 86";
		rLen = 0;
		rLoc = 2719;
		rType = 0;
		vrLen = 2978;
		vrLoc = 1510;
	};
	5F94522917BBEE1C006070F8 /* PBXBookmark */ = {
		isa = PBXBookmark;
		fRef = 5F0A1FCD16AB3E4E0066FB56 /* test_dynamicedata_loader.cpp */;
	};
	5F94522A17BBEE52006070F8 /* PBXTextBookmark */ = {
		isa = PBXTextBookmark;
		fRef = 5F94520F17BBECF0006070F8 /* sharder.hpp */;
		name = "sharder.hpp: 156";
		rLen = 0;
		rLoc = 5796;
		rType = 0;
		vrLen = 2042;
		vrLoc = 4501;
	};
	5F94522E17BBEEED006070F8 /* PBXTextBookmark */ = {
		isa = PBXTextBookmark;
		fRef = 5F94520F17BBECF0006070F8 /* sharder.hpp */;
		name = "sharder.hpp: 156";
		rLen = 0;
		rLoc = 5796;
		rType = 0;
		vrLen = 2042;
		vrLoc = 4501;
	};
	5F94523117BBEF2E006070F8 /* PBXTextBookmark */ = {
		isa = PBXTextBookmark;
		fRef = 5F94520F17BBECF0006070F8 /* sharder.hpp */;
		name = "sharder.hpp: 156";
		rLen = 0;
		rLoc = 5796;
		rType = 0;
		vrLen = 2042;
		vrLoc = 4501;
	};
	5F94523217BBEF2E006070F8 /* PBXTextBookmark */ = {
		isa = PBXTextBookmark;
		fRef = 5F67654116AF31C500359562 /* vertex_data_dynamic.hpp */;
		name = "vertex_data_dynamic.hpp: 145";
		rLen = 144;
		rLoc = 4295;
		rType = 0;
		vrLen = 1713;
		vrLoc = 3458;
	};
	5F94523317BBEF2E006070F8 /* XCBuildMessageTextBookmark */ = {
		isa = PBXTextBookmark;
		comments = "Expected `)' before '(' token";
		fRef = 5F94523417BBEF2E006070F8 /* vertex_data_dynamic.hpp */;
		fallbackIsa = XCBuildMessageTextBookmark;
		rLen = 1;
		rLoc = 144;
		rType = 1;
	};
	5F94523417BBEF2E006070F8 /* vertex_data_dynamic.hpp */ = {
		isa = PBXFileReference;
		lastKnownFileType = sourcecode.cpp.h;
		name = vertex_data_dynamic.hpp;
		path = ../src/engine/auxdata/dynamicdata/vertex_data_dynamic.hpp;
		sourceTree = "<group>";
		uiCtxt = {
			sepNavIntBoundsRect = "{{0, 0}, {1227, 3042}}";
			sepNavSelRange = "{4437, 0}";
			sepNavVisRange = "{2279, 2864}";
		};
	};
	5F94523517BBEF2E006070F8 /* PBXTextBookmark */ = {
		isa = PBXTextBookmark;
		fRef = 5F67654116AF31C500359562 /* vertex_data_dynamic.hpp */;
		name = "vertex_data_dynamic.hpp: 145";
		rLen = 0;
		rLoc = 4437;
		rType = 0;
		vrLen = 1713;
		vrLoc = 3458;
	};
	5F94523617BBEF32006070F8 /* PBXTextBookmark */ = {
		isa = PBXTextBookmark;
		fRef = 5F54B84715FD4C1900B3842C /* dynamicdata_smoketest.cpp */;
		name = "dynamicdata_smoketest.cpp: 1";
		rLen = 0;
		rLoc = 0;
		rType = 0;
		vrLen = 2324;
		vrLoc = 0;
	};
	5F94523717BBEF32006070F8 /* PBXTextBookmark */ = {
		isa = PBXTextBookmark;
		fRef = 5F0A1FCD16AB3E4E0066FB56 /* test_dynamicedata_loader.cpp */;
		name = "test_dynamicedata_loader.cpp: 34";
		rLen = 0;
		rLoc = 957;
		rType = 0;
		vrLen = 2120;
		vrLoc = 15;
	};
	5F94523817BBEF32006070F8 /* PBXTextBookmark */ = {
		isa = PBXTextBookmark;
		fRef = 5FE3D5AE15FD5E520061B039 /* dynamicblock.hpp */;
		name = "dynamicblock.hpp: 86";
		rLen = 0;
		rLoc = 2719;
		rType = 0;
		vrLen = 2978;
		vrLoc = 1510;
	};
	5F94523917BBEF32006070F8 /* PBXTextBookmark */ = {
		isa = PBXTextBookmark;
		fRef = 5F67654116AF31C500359562 /* vertex_data_dynamic.hpp */;
		name = "vertex_data_dynamic.hpp: 140";
		rLen = 685;
		rLoc = 4106;
		rType = 0;
		vrLen = 2694;
		vrLoc = 2465;
	};
	5F94523A17BBEF32006070F8 /* PBXTextBookmark */ = {
		isa = PBXTextBookmark;
		fRef = 5F94523417BBEF2E006070F8 /* vertex_data_dynamic.hpp */;
		name = "vertex_data_dynamic.hpp: 145";
		rLen = 0;
		rLoc = 4437;
		rType = 0;
		vrLen = 2737;
		vrLoc = 2147;
	};
	5F94523D17BBEF32006070F8 /* PBXTextBookmark */ = {
		isa = PBXTextBookmark;
		fRef = 5F0A1FCD16AB3E4E0066FB56 /* test_dynamicedata_loader.cpp */;
		name = "test_dynamicedata_loader.cpp: 34";
		rLen = 0;
		rLoc = 957;
		rType = 0;
		vrLen = 2013;
		vrLoc = 5163;
	};
	5F94524417BBEF66006070F8 /* PBXTextBookmark */ = {
		isa = PBXTextBookmark;
		fRef = 5F94523417BBEF2E006070F8 /* vertex_data_dynamic.hpp */;
		name = "vertex_data_dynamic.hpp: 145";
		rLen = 0;
		rLoc = 4437;
		rType = 0;
		vrLen = 1804;
		vrLoc = 3445;
	};
	5F94524517BBEF68006070F8 /* PBXTextBookmark */ = {
		isa = PBXTextBookmark;
		fRef = 5F94523417BBEF2E006070F8 /* vertex_data_dynamic.hpp */;
		name = "vertex_data_dynamic.hpp: 145";
		rLen = 0;
		rLoc = 4437;
		rType = 0;
		vrLen = 2807;
		vrLoc = 2270;
	};
	5F94524617BBEF68006070F8 /* PBXTextBookmark */ = {
		isa = PBXTextBookmark;
		fRef = 5F0A1FCD16AB3E4E0066FB56 /* test_dynamicedata_loader.cpp */;
		name = "test_dynamicedata_loader.cpp: 34";
		rLen = 0;
		rLoc = 957;
		rType = 0;
		vrLen = 2013;
		vrLoc = 5163;
	};
	5F94524D17BBF061006070F8 /* PBXTextBookmark */ = {
		isa = PBXTextBookmark;
		fRef = 5F94523417BBEF2E006070F8 /* vertex_data_dynamic.hpp */;
		name = "vertex_data_dynamic.hpp: 145";
		rLen = 0;
		rLoc = 4437;
		rType = 0;
		vrLen = 1698;
		vrLoc = 3445;
	};
	5F94524E17BBF07A006070F8 /* PBXTextBookmark */ = {
		isa = PBXTextBookmark;
		fRef = 5F94523417BBEF2E006070F8 /* vertex_data_dynamic.hpp */;
		name = "vertex_data_dynamic.hpp: 145";
		rLen = 0;
		rLoc = 4437;
		rType = 0;
		vrLen = 2786;
		vrLoc = 2291;
	};
	5F94524F17BBF07A006070F8 /* PBXTextBookmark */ = {
		isa = PBXTextBookmark;
		fRef = 5F94520F17BBECF0006070F8 /* sharder.hpp */;
		name = "sharder.hpp: 140";
		rLen = 0;
		rLoc = 5047;
		rType = 0;
		vrLen = 3183;
		vrLoc = 2768;
	};
	5F94525017BBF07A006070F8 /* PBXTextBookmark */ = {
		isa = PBXTextBookmark;
		fRef = 5F54B84615FD4B2500B3842C /* chivector.hpp */;
		name = "chivector.hpp: 1";
		rLen = 0;
		rLoc = 0;
		rType = 0;
		vrLen = 1479;
		vrLoc = 1765;
	};
	5F94525117BBF07A006070F8 /* PBXTextBookmark */ = {
		isa = PBXTextBookmark;
		fRef = 5FE3D5AE15FD5E520061B039 /* dynamicblock.hpp */;
		name = "dynamicblock.hpp: 65";
		rLen = 0;
		rLoc = 2165;
		rType = 0;
		vrLen = 2840;
		vrLoc = 956;
	};
	5F94525217BBF07A006070F8 /* PBXTextBookmark */ = {
		isa = PBXTextBookmark;
		fRef = 5F0A1FCD16AB3E4E0066FB56 /* test_dynamicedata_loader.cpp */;
		name = "test_dynamicedata_loader.cpp: 34";
		rLen = 0;
		rLoc = 957;
		rType = 0;
		vrLen = 2129;
		vrLoc = 6;
	};
	5F94525317BBF07A006070F8 /* PBXTextBookmark */ = {
		isa = PBXTextBookmark;
		fRef = 5F0A1FCD16AB3E4E0066FB56 /* test_dynamicedata_loader.cpp */;
		name = "test_dynamicedata_loader.cpp: 34";
		rLen = 0;
		rLoc = 957;
		rType = 0;
		vrLen = 2174;
		vrLoc = 3575;
	};
	5F94525417BBF07A006070F8 /* PBXTextBookmark */ = {
		isa = PBXTextBookmark;
		fRef = 5F0A1FCD16AB3E4E0066FB56 /* test_dynamicedata_loader.cpp */;
		name = "test_dynamicedata_loader.cpp: 34";
		rLen = 0;
		rLoc = 957;
		rType = 0;
		vrLen = 2346;
		vrLoc = 2636;
	};
	5F94525617BBF0A8006070F8 /* PBXTextBookmark */ = {
		isa = PBXTextBookmark;
		fRef = 5F0A1FCD16AB3E4E0066FB56 /* test_dynamicedata_loader.cpp */;
		name = "test_dynamicedata_loader.cpp: 158";
		rLen = 0;
		rLoc = 5032;
		rType = 0;
		vrLen = 2170;
		vrLoc = 3575;
	};
	5F94525717BBF0A8006070F8 /* PBXTextBookmark */ = {
		isa = PBXTextBookmark;
		fRef = 5F0A1FCD16AB3E4E0066FB56 /* test_dynamicedata_loader.cpp */;
		name = "test_dynamicedata_loader.cpp: 34";
		rLen = 0;
		rLoc = 957;
		rType = 0;
		vrLen = 2346;
		vrLoc = 2636;
	};
	5F94525817BBF0AC006070F8 /* PBXTextBookmark */ = {
		isa = PBXTextBookmark;
		fRef = 5F0A1FCD16AB3E4E0066FB56 /* test_dynamicedata_loader.cpp */;
		name = "test_dynamicedata_loader.cpp: 158";
		rLen = 0;
		rLoc = 5032;
		rType = 0;
		vrLen = 2174;
		vrLoc = 3575;
	};
	5F94525917BBF0AC006070F8 /* PBXTextBookmark */ = {
		isa = PBXTextBookmark;
		fRef = 5F0A1FCD16AB3E4E0066FB56 /* test_dynamicedata_loader.cpp */;
		name = "test_dynamicedata_loader.cpp: 34";
		rLen = 0;
		rLoc = 957;
		rType = 0;
		vrLen = 2394;
		vrLoc = 2636;
	};
	5F94525C17BBF0BE006070F8 /* PBXTextBookmark */ = {
		isa = PBXTextBookmark;
		fRef = 5F0A1FCD16AB3E4E0066FB56 /* test_dynamicedata_loader.cpp */;
		name = "test_dynamicedata_loader.cpp: 145";
		rLen = 0;
		rLoc = 4503;
		rType = 0;
		vrLen = 2167;
		vrLoc = 3586;
	};
	5F94525D17BBF0BE006070F8 /* PBXTextBookmark */ = {
		isa = PBXTextBookmark;
		fRef = 5F0A1FCD16AB3E4E0066FB56 /* test_dynamicedata_loader.cpp */;
		name = "test_dynamicedata_loader.cpp: 34";
		rLen = 0;
		rLoc = 957;
		rType = 0;
		vrLen = 2396;
		vrLoc = 2636;
	};
	5F94526017BBF30C006070F8 /* PBXTextBookmark */ = {
		isa = PBXTextBookmark;
		fRef = 5F0A1FCD16AB3E4E0066FB56 /* test_dynamicedata_loader.cpp */;
		name = "test_dynamicedata_loader.cpp: 145";
		rLen = 0;
		rLoc = 4503;
		rType = 0;
		vrLen = 2600;
		vrLoc = 426;
	};
	5F94526117BBF30C006070F8 /* PBXTextBookmark */ = {
		isa = PBXTextBookmark;
		fRef = 5F94523417BBEF2E006070F8 /* vertex_data_dynamic.hpp */;
		name = "vertex_data_dynamic.hpp: 145";
		rLen = 0;
		rLoc = 4437;
		rType = 0;
		vrLen = 2864;
		vrLoc = 2279;
	};
	5F94526217BBF30C006070F8 /* PBXTextBookmark */ = {
		isa = PBXTextBookmark;
		fRef = 5F54B84615FD4B2500B3842C /* chivector.hpp */;
		name = "chivector.hpp: 36";
		rLen = 0;
		rLoc = 1067;
		rType = 0;
		vrLen = 1982;
		vrLoc = 0;
	};
	5F94526317BBF30C006070F8 /* PBXTextBookmark */ = {
		isa = PBXTextBookmark;
		fRef = 5F0A1FCD16AB3E4E0066FB56 /* test_dynamicedata_loader.cpp */;
		name = "test_dynamicedata_loader.cpp: 34";
		rLen = 0;
		rLoc = 957;
		rType = 0;
		vrLen = 2396;
		vrLoc = 2636;
	};
	5F94526417BBF359006070F8 /* PBXTextBookmark */ = {
		isa = PBXTextBookmark;
		fRef = 5F54B84615FD4B2500B3842C /* chivector.hpp */;
		name = "chivector.hpp: 36";
		rLen = 0;
		rLoc = 1067;
		rType = 0;
		vrLen = 1982;
		vrLoc = 0;
	};
	5F94526517BBF359006070F8 /* PBXTextBookmark */ = {
		isa = PBXTextBookmark;
		fRef = 5F78366C15DD718A00954509 /* sharder.hpp */;
		name = "sharder.hpp: 1";
		rLen = 0;
		rLoc = 0;
		rType = 0;
		vrLen = 1797;
		vrLoc = 750;
	};
	5F94526617BBF359006070F8 /* PBXTextBookmark */ = {
		isa = PBXTextBookmark;
		fRef = 5F94520F17BBECF0006070F8 /* sharder.hpp */;
		name = "sharder.hpp: 88";
		rLen = 0;
		rLoc = 2570;
		rType = 0;
		vrLen = 2684;
		vrLoc = 1211;
	};
	5F94526717BBF359006070F8 /* PBXTextBookmark */ = {
		isa = PBXTextBookmark;
		fRef = 5F0A1FCD16AB3E4E0066FB56 /* test_dynamicedata_loader.cpp */;
		name = "test_dynamicedata_loader.cpp: 34";
		rLen = 0;
		rLoc = 957;
		rType = 0;
		vrLen = 2396;
		vrLoc = 2636;
	};
	5F94526817BBF38D006070F8 /* PBXTextBookmark */ = {
		isa = PBXTextBookmark;
		fRef = 5F94520F17BBECF0006070F8 /* sharder.hpp */;
		name = "sharder.hpp: 88";
		rLen = 0;
		rLoc = 2570;
		rType = 0;
		vrLen = 2684;
		vrLoc = 1211;
	};
	5F94526917BBF38D006070F8 /* PBXTextBookmark */ = {
		isa = PBXTextBookmark;
		fRef = 5FCC1D65159503890003D0E9 /* conversions.hpp */;
		name = "conversions.hpp: 657";
		rLen = 0;
		rLoc = 24119;
		rType = 0;
		vrLen = 3315;
		vrLoc = 22625;
	};
	5F94526A17BBF38D006070F8 /* PBXTextBookmark */ = {
		isa = PBXTextBookmark;
		fRef = 5FCC1D091595000F0003D0E9 /* conversions.hpp */;
		name = "conversions.hpp: 657";
		rLen = 0;
		rLoc = 24119;
		rType = 0;
		vrLen = 2739;
		vrLoc = 6375;
	};
	5F94526B17BBF38D006070F8 /* PBXTextBookmark */ = {
		isa = PBXTextBookmark;
		fRef = 5F0A1FCD16AB3E4E0066FB56 /* test_dynamicedata_loader.cpp */;
		name = "test_dynamicedata_loader.cpp: 34";
		rLen = 0;
		rLoc = 957;
		rType = 0;
		vrLen = 2396;
		vrLoc = 2636;
	};
	5F94526C17BBF45F006070F8 /* PBXTextBookmark */ = {
		isa = PBXTextBookmark;
		fRef = 5FCC1D65159503890003D0E9 /* conversions.hpp */;
		name = "conversions.hpp: 281";
		rLen = 0;
		rLoc = 8950;
		rType = 0;
		vrLen = 3001;
		vrLoc = 5981;
	};
	5F94526D17BBF45F006070F8 /* PBXTextBookmark */ = {
		isa = PBXTextBookmark;
		fRef = 5F0A1FBC16A9FBA50066FB56 /* randomwalks.cpp */;
		name = "randomwalks.cpp: 157";
		rLen = 0;
		rLoc = 5544;
		rType = 0;
		vrLen = 2439;
		vrLoc = 3852;
	};
	5F94526E17BBF45F006070F8 /* PBXTextBookmark */ = {
		isa = PBXTextBookmark;
		fRef = 5F94520F17BBECF0006070F8 /* sharder.hpp */;
		name = "sharder.hpp: 88";
		rLen = 0;
		rLoc = 2570;
		rType = 0;
		vrLen = 2666;
		vrLoc = 1229;
	};
	5F94526F17BBF45F006070F8 /* PBXTextBookmark */ = {
		isa = PBXTextBookmark;
		fRef = 5F94520F17BBECF0006070F8 /* sharder.hpp */;
		name = "sharder.hpp: 88";
		rLen = 0;
		rLoc = 2569;
		rType = 0;
		vrLen = 2665;
		vrLoc = 1229;
	};
	5F94527017BBF45F006070F8 /* PBXTextBookmark */ = {
		isa = PBXTextBookmark;
		fRef = 5F0A1FCD16AB3E4E0066FB56 /* test_dynamicedata_loader.cpp */;
		name = "test_dynamicedata_loader.cpp: 34";
		rLen = 0;
		rLoc = 957;
		rType = 0;
		vrLen = 2396;
		vrLoc = 2636;
	};
	5F94527717BBF508006070F8 /* PBXTextBookmark */ = {
		isa = PBXTextBookmark;
		fRef = 5F94520F17BBECF0006070F8 /* sharder.hpp */;
		name = "sharder.hpp: 122";
		rLen = 0;
		rLoc = 4348;
		rType = 0;
		vrLen = 3143;
		vrLoc = 1230;
	};
	5F94527817BBF508006070F8 /* PBXTextBookmark */ = {
		isa = PBXTextBookmark;
		fRef = 5F0A1FCD16AB3E4E0066FB56 /* test_dynamicedata_loader.cpp */;
		name = "test_dynamicedata_loader.cpp: 34";
		rLen = 0;
		rLoc = 957;
		rType = 0;
		vrLen = 2348;
		vrLoc = 2636;
	};
	5F94527A17BBF52E006070F8 /* PBXTextBookmark */ = {
		isa = PBXTextBookmark;
		fRef = 5F94520F17BBECF0006070F8 /* sharder.hpp */;
		name = "sharder.hpp: 122";
		rLen = 0;
		rLoc = 4348;
		rType = 0;
		vrLen = 3143;
		vrLoc = 1230;
	};
	5F94527B17BBF52E006070F8 /* PBXTextBookmark */ = {
		isa = PBXTextBookmark;
		fRef = 5FCC1D041594FADE0003D0E9 /* sharder_basic.cpp */;
		name = "sharder_basic.cpp: 64";
		rLen = 0;
		rLoc = 2323;
		rType = 0;
		vrLen = 2961;
		vrLoc = 13;
	};
	5F94527C17BBF52E006070F8 /* PBXTextBookmark */ = {
		isa = PBXTextBookmark;
		fRef = 5F78366C15DD718A00954509 /* sharder.hpp */;
		name = "sharder.hpp: 207";
		rLen = 0;
		rLoc = 6538;
		rType = 0;
		vrLen = 2481;
		vrLoc = 4621;
	};
	5F94527D17BBF52E006070F8 /* PBXTextBookmark */ = {
		isa = PBXTextBookmark;
		fRef = 5F0A1FCD16AB3E4E0066FB56 /* test_dynamicedata_loader.cpp */;
		name = "test_dynamicedata_loader.cpp: 34";
		rLen = 0;
		rLoc = 957;
		rType = 0;
		vrLen = 2348;
		vrLoc = 2636;
	};
	5F9EBAAC1593F87D0092F7E2 /* chifilenames.hpp */ = {
		uiCtxt = {
			sepNavIntBoundsRect = "{{0, 0}, {894, 6487}}";
			sepNavSelRange = "{5555, 11}";
			sepNavVisRange = "{4362, 1704}";
			sepNavWindowFrame = "{{904, 101}, {827, 866}}";
		};
	};
	5FA2B40316E8EF58005B2F53 /* jinlianglda */ = {
		activeExec = 0;
		executables = (
			5FCB4692174AA11C0023D9D7 /* jinlianglda */,
		);
	};
	5FB782E6159D268500816BDE /* test_smoketest */ = {
		activeExec = 0;
		executables = (
			5FCC20DD159DBC9E0003D0E9 /* test_smoketest */,
		);
	};
	5FB782F5159E22B300816BDE /* graphchi_dynamicgraph_engine.hpp */ = {
		uiCtxt = {
			sepNavIntBoundsRect = "{{0, 0}, {1513, 10920}}";
			sepNavSelRange = "{12919, 0}";
			sepNavVisRange = "{11629, 2699}";
		};
	};
	5FCB4690174AA11C0023D9D7 /* test_dynamicedata */ = {
		isa = PBXExecutable;
		activeArgIndices = (
		);
		argumentStrings = (
		);
		autoAttachOnCrash = 1;
		breakpointsEnabled = 1;
		configStateDict = {
			"PBXLSLaunchAction-0" = {
				PBXLSLaunchAction = 0;
				PBXLSLaunchStartAction = 1;
				PBXLSLaunchStdioStyle = 2;
				PBXLSLaunchStyle = 0;
				class = PBXLSRunLaunchConfig;
				commandLineArgs = (
				);
				displayName = "Executable Runner";
				environment = {
				};
				identifier = com.apple.Xcode.launch.runConfig;
				remoteHostInfo = "";
				startActionInfo = "";
			};
		};
		customDataFormattersEnabled = 1;
		dataTipCustomDataFormattersEnabled = 1;
		dataTipShowTypeColumn = 1;
		dataTipSortType = 0;
		debuggerPlugin = GDBDebugging;
		disassemblyDisplayState = 0;
		dylibVariantSuffix = "";
		enableDebugStr = 1;
		environmentEntries = (
		);
		executableSystemSymbolLevel = 0;
		executableUserSymbolLevel = 0;
		libgmallocEnabled = 0;
		name = test_dynamicedata;
		savedGlobals = {
		};
		showTypeColumn = 0;
		sourceDirectories = (
		);
		startupPath = "/Users/akyrola/Projects/GraphCHI/graphchi-cpp/";
<<<<<<< HEAD
=======
		variableFormatDictionary = {
		};
>>>>>>> 8c6564ab
	};
	5FCB4691174AA11C0023D9D7 /* gensgd */ = {
		isa = PBXExecutable;
		activeArgIndices = (
		);
		argumentStrings = (
		);
		autoAttachOnCrash = 1;
		breakpointsEnabled = 0;
		configStateDict = {
		};
		customDataFormattersEnabled = 1;
		dataTipCustomDataFormattersEnabled = 1;
		dataTipShowTypeColumn = 1;
		dataTipSortType = 0;
		debuggerPlugin = GDBDebugging;
		disassemblyDisplayState = 0;
		enableDebugStr = 1;
		environmentEntries = (
		);
		executableSystemSymbolLevel = 0;
		executableUserSymbolLevel = 0;
		libgmallocEnabled = 0;
		name = gensgd;
		showTypeColumn = 0;
		sourceDirectories = (
		);
	};
	5FCB4692174AA11C0023D9D7 /* jinlianglda */ = {
		isa = PBXExecutable;
		activeArgIndices = (
		);
		argumentStrings = (
		);
		autoAttachOnCrash = 1;
		breakpointsEnabled = 0;
		configStateDict = {
		};
		customDataFormattersEnabled = 1;
		dataTipCustomDataFormattersEnabled = 1;
		dataTipShowTypeColumn = 1;
		dataTipSortType = 0;
		debuggerPlugin = GDBDebugging;
		disassemblyDisplayState = 0;
		enableDebugStr = 1;
		environmentEntries = (
		);
		executableSystemSymbolLevel = 0;
		executableUserSymbolLevel = 0;
		libgmallocEnabled = 0;
		name = jinlianglda;
		showTypeColumn = 0;
		sourceDirectories = (
		);
	};
	5FCC1CD81594F1890003D0E9 /* sharder.hpp */ = {
		uiCtxt = {
			sepNavIntBoundsRect = "{{0, 0}, {1267, 2509}}";
			sepNavSelRange = "{2133, 0}";
			sepNavVisRange = "{1593, 1627}";
			sepNavWindowFrame = "{{84, 134}, {999, 976}}";
		};
	};
	5FCC1D041594FADE0003D0E9 /* sharder_basic.cpp */ = {
		uiCtxt = {
			sepNavIntBoundsRect = "{{0, 0}, {1227, 1105}}";
			sepNavSelRange = "{2323, 0}";
			sepNavVisRange = "{13, 2961}";
			sepNavWindowFrame = "{{61, 155}, {999, 976}}";
		};
	};
	5FCC1D091595000F0003D0E9 /* conversions.hpp */ = {
		uiCtxt = {
			sepNavIntBoundsRect = "{{0, 0}, {1227, 10374}}";
			sepNavSelRange = "{24118, 0}";
			sepNavVisRange = "{6375, 2739}";
		};
	};
	5FCC1D0E159501720003D0E9 /* sharder_basic */ = {
		activeExec = 0;
		executables = (
			5FCC1D17159501720003D0E9 /* sharder_basic */,
		);
	};
	5FCC1D17159501720003D0E9 /* sharder_basic */ = {
		isa = PBXExecutable;
		activeArgIndices = (
		);
		argumentStrings = (
		);
		autoAttachOnCrash = 1;
		breakpointsEnabled = 1;
		configStateDict = {
		};
		customDataFormattersEnabled = 1;
		dataTipCustomDataFormattersEnabled = 1;
		dataTipShowTypeColumn = 1;
		dataTipSortType = 0;
		debuggerPlugin = GDBDebugging;
		disassemblyDisplayState = 0;
		enableDebugStr = 1;
		environmentEntries = (
		);
		executableSystemSymbolLevel = 0;
		executableUserSymbolLevel = 0;
		libgmallocEnabled = 0;
		name = sharder_basic;
		showTypeColumn = 0;
		sourceDirectories = (
		);
	};
	5FCC1D65159503890003D0E9 /* conversions.hpp */ = {
		isa = PBXFileReference;
		lastKnownFileType = sourcecode.cpp.h;
		name = conversions.hpp;
		path = ../src/preprocessing/conversions.hpp;
		sourceTree = "<group>";
		uiCtxt = {
			sepNavIntBoundsRect = "{{0, 0}, {1227, 10361}}";
			sepNavSelRange = "{8950, 0}";
			sepNavVisRange = "{5981, 3001}";
		};
	};
	5FCC1DD71599194B0003D0E9 /* graphchi_basic_includes.hpp */ = {
		uiCtxt = {
			sepNavIntBoundsRect = "{{0, 0}, {961, 1209}}";
			sepNavSelRange = "{2456, 0}";
			sepNavVisRange = "{753, 1945}";
			sepNavWindowFrame = "{{84, 84}, {1022, 1026}}";
		};
	};
	5FCC1EBD1599F59A0003D0E9 /* application_template.cpp */ = {
		uiCtxt = {
			sepNavIntBoundsRect = "{{0, 0}, {938, 1820}}";
			sepNavSelRange = "{887, 18}";
			sepNavVisRange = "{0, 2104}";
			sepNavWindowFrame = "{{35, 202}, {999, 976}}";
		};
	};
	5FCC1EBE1599F59A0003D0E9 /* communitydetection.cpp */ = {
		uiCtxt = {
			sepNavIntBoundsRect = "{{0, 0}, {964, 3211}}";
			sepNavSelRange = "{1986, 343}";
			sepNavVisRange = "{718, 2445}";
			sepNavWindowFrame = "{{38, 126}, {1022, 1026}}";
		};
	};
	5FCC1EBF1599F59A0003D0E9 /* connectedcomponents.cpp */ = {
		uiCtxt = {
			sepNavIntBoundsRect = "{{0, 0}, {961, 2340}}";
			sepNavSelRange = "{1924, 34}";
			sepNavVisRange = "{0, 2468}";
		};
	};
	5FCC1EC01599F59A0003D0E9 /* pagerank.cpp */ = {
		uiCtxt = {
			sepNavIntBoundsRect = "{{0, 0}, {1089, 1872}}";
			sepNavSelRange = "{3686, 0}";
			sepNavVisRange = "{0, 2035}";
			sepNavWindowFrame = "{{153, 71}, {999, 976}}";
		};
	};
	5FCC1EC11599F59A0003D0E9 /* pagerank_functional.cpp */ = {
		uiCtxt = {
			sepNavIntBoundsRect = "{{0, 0}, {964, 1560}}";
			sepNavSelRange = "{0, 4051}";
			sepNavVisRange = "{2092, 1958}";
		};
	};
	5FCC1EC9159A03D50003D0E9 /* als.hpp */ = {
		uiCtxt = {
			sepNavIntBoundsRect = "{{0, 0}, {943, 3380}}";
			sepNavSelRange = "{2582, 0}";
			sepNavVisRange = "{5211, 2233}";
		};
	};
	5FCC1ECA159A03D50003D0E9 /* als_edgefactors.cpp */ = {
		uiCtxt = {
			sepNavIntBoundsRect = "{{0, 0}, {893, 3211}}";
			sepNavSelRange = "{9225, 0}";
			sepNavVisRange = "{7353, 2524}";
			sepNavWindowFrame = "{{61, 155}, {999, 976}}";
		};
	};
	5FCC1ECC159A03DD0003D0E9 /* matrixfact_als_edgefactors */ = {
		activeExec = 0;
		executables = (
			5FCC1ED5159A03DD0003D0E9 /* matrixfact_als_edgefactors */,
		);
	};
	5FCC1ED5159A03DD0003D0E9 /* matrixfact_als_edgefactors */ = {
		isa = PBXExecutable;
		activeArgIndices = (
		);
		argumentStrings = (
		);
		autoAttachOnCrash = 1;
		breakpointsEnabled = 0;
		configStateDict = {
		};
		customDataFormattersEnabled = 1;
		dataTipCustomDataFormattersEnabled = 1;
		dataTipShowTypeColumn = 1;
		dataTipSortType = 0;
		debuggerPlugin = GDBDebugging;
		disassemblyDisplayState = 0;
		enableDebugStr = 1;
		environmentEntries = (
		);
		executableSystemSymbolLevel = 0;
		executableUserSymbolLevel = 0;
		libgmallocEnabled = 0;
		name = matrixfact_als_edgefactors;
		showTypeColumn = 0;
		sourceDirectories = (
		);
	};
	5FCC1FFC159A2B770003D0E9 /* mmio.c */ = {
		uiCtxt = {
			sepNavIntBoundsRect = "{{0, 0}, {1513, 6747}}";
			sepNavSelRange = "{12959, 0}";
			sepNavVisRange = "{11195, 1340}";
		};
	};
	5FCC1FFD159A2B770003D0E9 /* mmio.h */ = {
		uiCtxt = {
			sepNavIntBoundsRect = "{{0, 0}, {1067, 1742}}";
			sepNavSelRange = "{0, 0}";
			sepNavVisRange = "{0, 2470}";
		};
	};
	5FCC20C9159BAF1C0003D0E9 /* test_bulksync_functional */ = {
		isa = PBXExecutable;
		activeArgIndices = (
		);
		argumentStrings = (
		);
		autoAttachOnCrash = 1;
		breakpointsEnabled = 0;
		configStateDict = {
		};
		customDataFormattersEnabled = 1;
		dataTipCustomDataFormattersEnabled = 1;
		dataTipShowTypeColumn = 1;
		dataTipSortType = 0;
		debuggerPlugin = GDBDebugging;
		disassemblyDisplayState = 0;
		enableDebugStr = 1;
		environmentEntries = (
		);
		executableSystemSymbolLevel = 0;
		executableUserSymbolLevel = 0;
		libgmallocEnabled = 0;
		name = test_bulksync_functional;
		showTypeColumn = 0;
		sourceDirectories = (
		);
	};
	5FCC20DD159DBC9E0003D0E9 /* test_smoketest */ = {
		isa = PBXExecutable;
		activeArgIndices = (
		);
		argumentStrings = (
		);
		autoAttachOnCrash = 1;
		breakpointsEnabled = 0;
		configStateDict = {
		};
		customDataFormattersEnabled = 1;
		dataTipCustomDataFormattersEnabled = 1;
		dataTipShowTypeColumn = 1;
		dataTipSortType = 0;
		debuggerPlugin = GDBDebugging;
		disassemblyDisplayState = 0;
		enableDebugStr = 1;
		environmentEntries = (
		);
		executableSystemSymbolLevel = 0;
		executableUserSymbolLevel = 0;
		libgmallocEnabled = 0;
		name = test_smoketest;
		showTypeColumn = 0;
		sourceDirectories = (
		);
	};
	5FCC20ED159DE4660003D0E9 /* connectedcomponents */ = {
		isa = PBXExecutable;
		activeArgIndices = (
			YES,
			YES,
		);
		argumentStrings = (
			file,
			"/Users/akyrola/graphs/soc-LiveJournal1.txt",
		);
		autoAttachOnCrash = 1;
		breakpointsEnabled = 1;
		configStateDict = {
			"PBXLSLaunchAction-0" = {
				PBXLSLaunchAction = 0;
				PBXLSLaunchStartAction = 1;
				PBXLSLaunchStdioStyle = 2;
				PBXLSLaunchStyle = 0;
				class = PBXLSRunLaunchConfig;
				commandLineArgs = (
				);
				displayName = "Executable Runner";
				environment = {
				};
				identifier = com.apple.Xcode.launch.runConfig;
				remoteHostInfo = "";
				startActionInfo = "";
			};
		};
		customDataFormattersEnabled = 1;
		dataTipCustomDataFormattersEnabled = 1;
		dataTipShowTypeColumn = 1;
		dataTipSortType = 0;
		debuggerPlugin = GDBDebugging;
		disassemblyDisplayState = 0;
		dylibVariantSuffix = "";
		enableDebugStr = 1;
		environmentEntries = (
		);
		executableSystemSymbolLevel = 0;
		executableUserSymbolLevel = 0;
		libgmallocEnabled = 0;
		name = connectedcomponents;
		savedGlobals = {
		};
		showTypeColumn = 0;
		sourceDirectories = (
		);
		startupPath = /Users/akyrola/Projects/GraphCHI/graphchi_research/graphchi/;
	};
	5FCC2104159DEC0E0003D0E9 /* trianglecounting.cpp */ = {
		uiCtxt = {
			sepNavIntBoundsRect = "{{0, 0}, {964, 6305}}";
			sepNavSelRange = "{9808, 41}";
			sepNavVisRange = "{8867, 2281}";
			sepNavWindowFrame = "{{978, 46}, {827, 866}}";
		};
	};
	5FCC2128159DF1F20003D0E9 /* trianglecounting */ = {
		activeExec = 0;
		executables = (
			5FCC2131159DF1F20003D0E9 /* trianglecounting */,
		);
	};
	5FCC2131159DF1F20003D0E9 /* trianglecounting */ = {
		isa = PBXExecutable;
		activeArgIndices = (
			YES,
			YES,
			YES,
			YES,
		);
		argumentStrings = (
			file,
			"/Users/akyrola/graphs/web-Google.txt",
			"--filetype=adjlist",
			"--nshards=2",
		);
		autoAttachOnCrash = 1;
		breakpointsEnabled = 1;
		configStateDict = {
			"PBXLSLaunchAction-0" = {
				PBXLSLaunchAction = 0;
				PBXLSLaunchStartAction = 1;
				PBXLSLaunchStdioStyle = 2;
				PBXLSLaunchStyle = 0;
				class = PBXLSRunLaunchConfig;
				commandLineArgs = (
				);
				displayName = "Executable Runner";
				environment = {
				};
				identifier = com.apple.Xcode.launch.runConfig;
				remoteHostInfo = "";
				startActionInfo = "";
			};
		};
		customDataFormattersEnabled = 1;
		dataTipCustomDataFormattersEnabled = 1;
		dataTipShowTypeColumn = 1;
		dataTipSortType = 0;
		debuggerPlugin = GDBDebugging;
		disassemblyDisplayState = 0;
		dylibVariantSuffix = "";
		enableDebugStr = 1;
		environmentEntries = (
		);
		executableSystemSymbolLevel = 0;
		executableUserSymbolLevel = 0;
		libgmallocEnabled = 0;
		name = trianglecounting;
		savedGlobals = {
		};
		showTypeColumn = 0;
		sourceDirectories = (
		);
		startupPath = "/Users/akyrola/Projects/GraphCHI/graphchi-cpp";
		variableFormatDictionary = {
		};
	};
	5FCC217B159DF4D80003D0E9 /* graph_objects.hpp */ = {
		isa = PBXFileReference;
		lastKnownFileType = sourcecode.cpp.h;
		name = graph_objects.hpp;
		path = ../src/api/graph_objects.hpp;
		sourceTree = "<group>";
	};
	5FCC229215A1EC330003D0E9 /* als_graphlab.cpp */ = {
		uiCtxt = {
			sepNavIntBoundsRect = "{{0, 0}, {1089, 2379}}";
			sepNavSelRange = "{2729, 0}";
			sepNavVisRange = "{3792, 2497}";
			sepNavWindowFrame = "{{222, 8}, {999, 976}}";
		};
	};
	5FCC229315A1EC330003D0E9 /* als_vertex_program.hpp */ = {
		uiCtxt = {
			sepNavIntBoundsRect = "{{0, 0}, {938, 4862}}";
			sepNavSelRange = "{12821, 0}";
			sepNavVisRange = "{9683, 2599}";
			sepNavWindowFrame = "{{656, 154}, {999, 976}}";
		};
	};
	5FCC229515A1EC4F0003D0E9 /* assertions.hpp */ = {
		uiCtxt = {
			sepNavIntBoundsRect = "{{0, 0}, {1511, 3029}}";
			sepNavSelRange = "{2833, 0}";
			sepNavVisRange = "{961, 2215}";
		};
	};
	5FCC229715A1EC5A0003D0E9 /* graphlab.hpp */ = {
		uiCtxt = {
			sepNavIntBoundsRect = "{{0, 0}, {945, 956}}";
			sepNavSelRange = "{929, 0}";
			sepNavVisRange = "{0, 1052}";
		};
	};
	5FCC229815A1ECB40003D0E9 /* graphchi_graphlabv2_1.hpp */ = {
		uiCtxt = {
			sepNavIntBoundsRect = "{{0, 0}, {1513, 8801}}";
			sepNavSelRange = "{11708, 0}";
			sepNavVisRange = "{10594, 2464}";
		};
	};
	5FCC22A015A1EFA30003D0E9 /* graphlab_als */ = {
		activeExec = 0;
		executables = (
			5FCC22A915A1EFA30003D0E9 /* graphlab_als */,
		);
	};
	5FCC22A915A1EFA30003D0E9 /* graphlab_als */ = {
		isa = PBXExecutable;
		activeArgIndices = (
		);
		argumentStrings = (
		);
		autoAttachOnCrash = 1;
		breakpointsEnabled = 1;
		configStateDict = {
		};
		customDataFormattersEnabled = 1;
		dataTipCustomDataFormattersEnabled = 1;
		dataTipShowTypeColumn = 1;
		dataTipSortType = 0;
		debuggerPlugin = GDBDebugging;
		disassemblyDisplayState = 0;
		enableDebugStr = 1;
		environmentEntries = (
		);
		executableSystemSymbolLevel = 0;
		executableUserSymbolLevel = 0;
		libgmallocEnabled = 0;
		name = graphlab_als;
		showTypeColumn = 0;
		sourceDirectories = (
		);
	};
	5FCC23FE15A2395B0003D0E9 /* als_vertices_inmem.cpp */ = {
		uiCtxt = {
			sepNavIntBoundsRect = "{{0, 0}, {893, 3263}}";
			sepNavSelRange = "{8847, 0}";
			sepNavVisRange = "{859, 2677}";
		};
	};
	5FCC242B15A378DC0003D0E9 /* streaming_pagerank.cpp */ = {
		uiCtxt = {
			sepNavIntBoundsRect = "{{0, 0}, {964, 4719}}";
			sepNavSelRange = "{6441, 0}";
			sepNavVisRange = "{5641, 1665}";
		};
	};
	5FCC242C15A378E70003D0E9 /* streaming_pagerank */ = {
		activeExec = 0;
		executables = (
			5FCC243515A378E70003D0E9 /* streaming_pagerank */,
		);
	};
	5FCC243515A378E70003D0E9 /* streaming_pagerank */ = {
		isa = PBXExecutable;
		activeArgIndices = (
			YES,
			YES,
			YES,
			YES,
		);
		argumentStrings = (
			file,
			"/Users/akyrola/graphs/soc-LiveJournal1.txt_base",
			streaming_graph_file,
			"/Users/akyrola/graphs/soc-LiveJournal1.txt_stream",
		);
		autoAttachOnCrash = 1;
		breakpointsEnabled = 1;
		configStateDict = {
			"PBXLSLaunchAction-0" = {
				PBXLSLaunchAction = 0;
				PBXLSLaunchStartAction = 1;
				PBXLSLaunchStdioStyle = 2;
				PBXLSLaunchStyle = 0;
				class = PBXLSRunLaunchConfig;
				commandLineArgs = (
				);
				displayName = "Executable Runner";
				environment = {
				};
				identifier = com.apple.Xcode.launch.runConfig;
				remoteHostInfo = "";
				startActionInfo = "";
			};
		};
		customDataFormattersEnabled = 1;
		dataTipCustomDataFormattersEnabled = 1;
		dataTipShowTypeColumn = 1;
		dataTipSortType = 0;
		debuggerPlugin = GDBDebugging;
		disassemblyDisplayState = 0;
		dylibVariantSuffix = "";
		enableDebugStr = 1;
		environmentEntries = (
		);
		executableSystemSymbolLevel = 0;
		executableUserSymbolLevel = 0;
		libgmallocEnabled = 0;
		name = streaming_pagerank;
		savedGlobals = {
		};
		showTypeColumn = 0;
		sourceDirectories = (
		);
		startupPath = /Users/akyrola/Projects/GraphCHI/first_release/;
		variableFormatDictionary = {
		};
	};
	5FCC250915A392C70003D0E9 /* streaming_pagerank.cpp:267 */ = {
		isa = PBXFileBreakpoint;
		actions = (
		);
		breakpointStyle = 0;
		continueAfterActions = 0;
		countType = 0;
		delayBeforeContinue = 0;
		fileReference = 5FCC242B15A378DC0003D0E9 /* streaming_pagerank.cpp */;
		functionName = "main(int argc, const char ** argv)";
		hitCount = 0;
		ignoreCount = 0;
		lineNumber = 267;
<<<<<<< HEAD

		modificationTime = 397418581.1079478;
		originalNumberOfMultipleMatches = 1;
		state = 0;
	};
	5FF7741517B170E300F84939 /* PBXBookmark */ = {
		isa = PBXBookmark;
		fRef = 5FCC2104159DEC0E0003D0E9 /* trianglecounting.cpp */;
	};
	5FF7741617B170E300F84939 /* PBXTextBookmark */ = {
		isa = PBXTextBookmark;
		fRef = 5FCC2104159DEC0E0003D0E9 /* trianglecounting.cpp */;
		name = "trianglecounting.cpp: 306";
		rLen = 41;
		rLoc = 9808;
		rType = 0;
		vrLen = 2735;
		vrLoc = 8487;
	};
	5FF7749917B3E1A200F84939 /* sharder.hpp */ = {
=======
		modificationTime = 398193925.409677;
		originalNumberOfMultipleMatches = 1;
		state = 0;
	};
	5FE3D5AE15FD5E520061B039 /* dynamicblock.hpp */ = {
		uiCtxt = {
			sepNavIntBoundsRect = "{{0, 0}, {1227, 1833}}";
			sepNavSelRange = "{2165, 0}";
			sepNavVisRange = "{956, 2840}";
		};
	};
	5FF7749917B3E1A200F84939 /* sharder.hpp */ = {
		uiCtxt = {
			sepNavIntBoundsRect = "{{0, 0}, {1268, 11362}}";
			sepNavSelRange = "{5614, 0}";
			sepNavVisRange = "{4679, 2037}";
		};
	};
	5FF774DD17B3E94100F84939 /* minimumspanningforest.cpp */ = {
>>>>>>> 8c6564ab
		uiCtxt = {
			sepNavIntBoundsRect = "{{0, 0}, {964, 15288}}";
			sepNavSelRange = "{950, 0}";
			sepNavVisRange = "{750, 1071}";

		};
	};
	8DD76F620486A84900D96B5E /* pagerank */ = {
		activeExec = 0;
		executables = (
			5F7A0FFD1589163E00748D0D /* pagerank */,
		);
	};
}<|MERGE_RESOLUTION|>--- conflicted
+++ resolved
@@ -4,10 +4,7 @@
 		activeBuildConfigurationName = Debug;
 		activeExecutable = 5FCB4690174AA11C0023D9D7 /* test_dynamicedata */;
 		activeTarget = 5F54B84915FD4D9F00B3842C /* test_dynamicedata */;
-<<<<<<< HEAD
 
-=======
->>>>>>> 8c6564ab
 		addToTargets = (
 			5F8DD040159DDABC0034C889 /* connectedcomponents */,
 		);
@@ -94,26 +91,29 @@
 					PBXFileDataSource_Warnings_ColumnID,
 				);
 			};
-<<<<<<< HEAD
  			PBXPerProjectTemplateStateSaveDate = 397677050;
 			PBXWorkspaceStateSaveDate = 397677050;
  
-=======
-			PBXPerProjectTemplateStateSaveDate = 398189638;
-			PBXWorkspaceStateSaveDate = 398189638;
->>>>>>> 8c6564ab
+
 		};
 		perUserProjectItems = {
 			5F41F77B17B0057900C5FD90 = 5F41F77B17B0057900C5FD90 /* PBXTextBookmark */;
 			5F41F77C17B0057900C5FD90 = 5F41F77C17B0057900C5FD90 /* PBXTextBookmark */;
+			5F41F7AA17B006AE00C5FD90 = 5F41F7AA17B006AE00C5FD90 /* PBXTextBookmark */;
 			5F41F7B417B0073000C5FD90 = 5F41F7B417B0073000C5FD90 /* PBXTextBookmark */;
 			5F41F7CD17B0085B00C5FD90 = 5F41F7CD17B0085B00C5FD90 /* PBXTextBookmark */;
+			5F41F80517B00D0700C5FD90 = 5F41F80517B00D0700C5FD90 /* PBXBookmark */;
 			5F41F80617B00D1700C5FD90 = 5F41F80617B00D1700C5FD90 /* PBXTextBookmark */;
 			5F41F80717B00D1700C5FD90 = 5F41F80717B00D1700C5FD90 /* PBXTextBookmark */;
+			5F41F80817B00D1700C5FD90 = 5F41F80817B00D1700C5FD90 /* PBXTextBookmark */;
+			5F41F82D17B00FED00C5FD90 = 5F41F82D17B00FED00C5FD90 /* PBXBookmark */;
+			5F41F83317B00FED00C5FD90 = 5F41F83317B00FED00C5FD90 /* PBXBookmark */;
+			5F41F85017B010A400C5FD90 = 5F41F85017B010A400C5FD90 /* PBXBookmark */;
+			5F41F87017B012BB00C5FD90 = 5F41F87017B012BB00C5FD90 /* PBXBookmark */;
 			5F41F89817B0157600C5FD90 = 5F41F89817B0157600C5FD90 /* PBXTextBookmark */;
 			5F41F89917B0157600C5FD90 = 5F41F89917B0157600C5FD90 /* PBXTextBookmark */;
 			5F41F89A17B0157600C5FD90 = 5F41F89A17B0157600C5FD90 /* PBXTextBookmark */;
- 
+
 			5F41F8A117B0157600C5FD90 = 5F41F8A117B0157600C5FD90 /* PBXBookmark */;
 			5F41F8B317B0169E00C5FD90 = 5F41F8B317B0169E00C5FD90 /* PBXTextBookmark */;
 			5F41F8B417B0169E00C5FD90 = 5F41F8B417B0169E00C5FD90 /* PBXTextBookmark */;
@@ -125,289 +125,207 @@
 			5F41F8C317B0170500C5FD90 = 5F41F8C317B0170500C5FD90 /* PBXTextBookmark */;
 			5F41F8C417B0170500C5FD90 = 5F41F8C417B0170500C5FD90 /* PBXTextBookmark */;
 			5F41F8C517B0170500C5FD90 = 5F41F8C517B0170500C5FD90 /* PBXTextBookmark */;
-			5F648EE017B82ABB00EFEE76 = 5F648EE017B82ABB00EFEE76 /* PBXBookmark */;
-			5F648F0917B8337200EFEE76 = 5F648F0917B8337200EFEE76 /* PBXTextBookmark */;
-			5F648F0A17B8337200EFEE76 = 5F648F0A17B8337200EFEE76 /* PBXTextBookmark */;
-			5F648F0C17B8337200EFEE76 = 5F648F0C17B8337200EFEE76 /* PBXTextBookmark */;
-			5F648F2517B8340900EFEE76 = 5F648F2517B8340900EFEE76 /* PBXTextBookmark */;
-			5F648F2617B8340900EFEE76 = 5F648F2617B8340900EFEE76 /* PBXTextBookmark */;
-			5F648F2717B8340900EFEE76 = 5F648F2717B8340900EFEE76 /* PBXTextBookmark */;
-			5F648F2917B8340900EFEE76 = 5F648F2917B8340900EFEE76 /* PBXTextBookmark */;
-			5F648F2A17B8340900EFEE76 = 5F648F2A17B8340900EFEE76 /* PBXTextBookmark */;
-			5F648F2B17B8340900EFEE76 = 5F648F2B17B8340900EFEE76 /* PBXTextBookmark */;
-			5F648F3017B8340900EFEE76 = 5F648F3017B8340900EFEE76 /* PBXTextBookmark */;
-			5F648F4117B8352800EFEE76 = 5F648F4117B8352800EFEE76 /* PBXTextBookmark */;
-			5F648F4217B8352800EFEE76 = 5F648F4217B8352800EFEE76 /* PBXTextBookmark */;
-			5F648F4617B8358B00EFEE76 = 5F648F4617B8358B00EFEE76 /* PBXTextBookmark */;
-			5F648F4717B8358B00EFEE76 = 5F648F4717B8358B00EFEE76 /* PBXTextBookmark */;
-			5F648F4E17B835DD00EFEE76 = 5F648F4E17B835DD00EFEE76 /* PBXTextBookmark */;
-			5F648F5017B835DD00EFEE76 = 5F648F5017B835DD00EFEE76 /* PBXTextBookmark */;
-			5F648F5117B835DD00EFEE76 = 5F648F5117B835DD00EFEE76 /* PBXTextBookmark */;
-			5F648F5217B835DD00EFEE76 = 5F648F5217B835DD00EFEE76 /* PBXTextBookmark */;
-			5F648F7417B839AD00EFEE76 = 5F648F7417B839AD00EFEE76 /* PBXBookmark */;
-			5F648F7F17B83A6500EFEE76 = 5F648F7F17B83A6500EFEE76 /* PBXTextBookmark */;
-			5F648F8017B83A6500EFEE76 = 5F648F8017B83A6500EFEE76 /* PBXTextBookmark */;
-			5F648F8117B83A6500EFEE76 = 5F648F8117B83A6500EFEE76 /* PBXTextBookmark */;
-			5F648F8217B83A6500EFEE76 = 5F648F8217B83A6500EFEE76 /* PBXTextBookmark */;
-			5F648F8317B83A6500EFEE76 = 5F648F8317B83A6500EFEE76 /* PBXTextBookmark */;
-			5F648F8417B83A6500EFEE76 = 5F648F8417B83A6500EFEE76 /* PBXTextBookmark */;
-			5F648F8517B83A6500EFEE76 = 5F648F8517B83A6500EFEE76 /* PBXTextBookmark */;
-			5F648F8617B83A6500EFEE76 = 5F648F8617B83A6500EFEE76 /* PBXTextBookmark */;
-			5F648F8717B83A6500EFEE76 = 5F648F8717B83A6500EFEE76 /* PBXTextBookmark */;
-			5F648F8817B83A6500EFEE76 = 5F648F8817B83A6500EFEE76 /* PBXTextBookmark */;
-			5F648F8917B83A6500EFEE76 = 5F648F8917B83A6500EFEE76 /* PBXTextBookmark */;
-			5F648F8A17B83A6500EFEE76 = 5F648F8A17B83A6500EFEE76 /* PBXTextBookmark */;
-			5F648F8B17B83A6500EFEE76 = 5F648F8B17B83A6500EFEE76 /* PBXTextBookmark */;
-			5F648F8E17B83A6500EFEE76 = 5F648F8E17B83A6500EFEE76 /* PBXTextBookmark */;
-			5F648F8F17B83A6500EFEE76 = 5F648F8F17B83A6500EFEE76 /* PBXTextBookmark */;
-			5F648FB517B83E0E00EFEE76 = 5F648FB517B83E0E00EFEE76 /* PBXTextBookmark */;
-			5F648FB617B83E0E00EFEE76 = 5F648FB617B83E0E00EFEE76 /* PBXTextBookmark */;
-			5F648FB717B83E0E00EFEE76 = 5F648FB717B83E0E00EFEE76 /* PBXTextBookmark */;
-			5F648FB817B83E0E00EFEE76 = 5F648FB817B83E0E00EFEE76 /* PBXTextBookmark */;
-			5F648FB917B83E0E00EFEE76 = 5F648FB917B83E0E00EFEE76 /* PBXTextBookmark */;
-			5F648FBD17B83EF200EFEE76 = 5F648FBD17B83EF200EFEE76 /* PBXTextBookmark */;
-			5F648FBE17B83EF200EFEE76 = 5F648FBE17B83EF200EFEE76 /* PBXTextBookmark */;
-			5F648FBF17B83EF200EFEE76 = 5F648FBF17B83EF200EFEE76 /* PBXTextBookmark */;
-			5F648FCD17B94D1C00EFEE76 = 5F648FCD17B94D1C00EFEE76 /* PBXBookmark */;
-			5F648FD117B94E7100EFEE76 = 5F648FD117B94E7100EFEE76 /* PBXBookmark */;
-			5F648FED17B9634C00EFEE76 = 5F648FED17B9634C00EFEE76 /* PBXBookmark */;
-			5F648FFE17B9651E00EFEE76 = 5F648FFE17B9651E00EFEE76 /* PBXBookmark */;
-			5F64900817B9691F00EFEE76 = 5F64900817B9691F00EFEE76 /* PBXBookmark */;
-			5F64901317B969F000EFEE76 = 5F64901317B969F000EFEE76 /* PBXTextBookmark */;
-			5F64901417B969F000EFEE76 = 5F64901417B969F000EFEE76 /* PBXTextBookmark */;
-			5F64901517B969F000EFEE76 = 5F64901517B969F000EFEE76 /* PBXTextBookmark */;
-			5F64901617B969F000EFEE76 = 5F64901617B969F000EFEE76 /* PBXTextBookmark */;
-			5F64901717B969F000EFEE76 = 5F64901717B969F000EFEE76 /* PBXTextBookmark */;
-			5F64901817B969F000EFEE76 = 5F64901817B969F000EFEE76 /* PBXTextBookmark */;
-			5F64901917B969F000EFEE76 = 5F64901917B969F000EFEE76 /* PBXTextBookmark */;
-			5F64901A17B969F000EFEE76 = 5F64901A17B969F000EFEE76 /* PBXTextBookmark */;
-			5F64901B17B969F000EFEE76 = 5F64901B17B969F000EFEE76 /* PBXTextBookmark */;
-			5F64901C17B969F000EFEE76 = 5F64901C17B969F000EFEE76 /* PBXTextBookmark */;
-			5F64901D17B969F000EFEE76 = 5F64901D17B969F000EFEE76 /* PBXTextBookmark */;
-			5F64901E17B969F000EFEE76 = 5F64901E17B969F000EFEE76 /* PBXTextBookmark */;
-			5F64901F17B969F000EFEE76 = 5F64901F17B969F000EFEE76 /* PBXTextBookmark */;
-			5F64902017B969F000EFEE76 = 5F64902017B969F000EFEE76 /* PBXTextBookmark */;
-			5F64902317B969F000EFEE76 = 5F64902317B969F000EFEE76 /* PBXTextBookmark */;
-			5F64902617B969F000EFEE76 = 5F64902617B969F000EFEE76 /* PBXTextBookmark */;
-			5F64902717B969F000EFEE76 = 5F64902717B969F000EFEE76 /* PBXTextBookmark */;
-			5F64902A17B969F000EFEE76 = 5F64902A17B969F000EFEE76 /* PBXTextBookmark */;
-			5F64902D17B969F000EFEE76 = 5F64902D17B969F000EFEE76 /* PBXTextBookmark */;
-			5F64902E17B969F000EFEE76 = 5F64902E17B969F000EFEE76 /* PBXTextBookmark */;
-			5F64902F17B969F000EFEE76 = 5F64902F17B969F000EFEE76 /* PBXTextBookmark */;
-			5F64903017B969F000EFEE76 = 5F64903017B969F000EFEE76 /* PBXTextBookmark */;
-			5F64903317B969F000EFEE76 = 5F64903317B969F000EFEE76 /* PBXTextBookmark */;
-			5F64903617B969F000EFEE76 = 5F64903617B969F000EFEE76 /* PBXTextBookmark */;
-			5F64903917B969F000EFEE76 = 5F64903917B969F000EFEE76 /* PBXTextBookmark */;
-			5F64903A17B969F000EFEE76 = 5F64903A17B969F000EFEE76 /* PBXTextBookmark */;
-			5F64903B17B96A2700EFEE76 = 5F64903B17B96A2700EFEE76 /* PBXTextBookmark */;
-			5F64903C17B96A2700EFEE76 = 5F64903C17B96A2700EFEE76 /* PBXTextBookmark */;
-			5F64903D17B96A2700EFEE76 = 5F64903D17B96A2700EFEE76 /* PBXTextBookmark */;
-			5F64903E17B96A2700EFEE76 = 5F64903E17B96A2700EFEE76 /* PBXTextBookmark */;
-			5F64903F17B96A2700EFEE76 = 5F64903F17B96A2700EFEE76 /* PBXTextBookmark */;
-			5F64904017B96A2700EFEE76 = 5F64904017B96A2700EFEE76 /* PBXTextBookmark */;
-			5F64904117B96A2700EFEE76 = 5F64904117B96A2700EFEE76 /* PBXTextBookmark */;
-			5F64904217B96A2700EFEE76 = 5F64904217B96A2700EFEE76 /* PBXTextBookmark */;
-			5F64904317B96A2700EFEE76 = 5F64904317B96A2700EFEE76 /* PBXTextBookmark */;
-			5F64904417B96A2700EFEE76 = 5F64904417B96A2700EFEE76 /* PBXTextBookmark */;
-			5F64904D17B96AA300EFEE76 = 5F64904D17B96AA300EFEE76 /* PBXTextBookmark */;
-			5F64904E17B96AA300EFEE76 = 5F64904E17B96AA300EFEE76 /* PBXTextBookmark */;
-			5F64904F17B96AA300EFEE76 = 5F64904F17B96AA300EFEE76 /* PBXTextBookmark */;
-			5F64905017B96AA300EFEE76 = 5F64905017B96AA300EFEE76 /* PBXTextBookmark */;
-			5F64905117B96AA300EFEE76 = 5F64905117B96AA300EFEE76 /* PBXTextBookmark */;
-			5F64905217B96AA300EFEE76 = 5F64905217B96AA300EFEE76 /* PBXTextBookmark */;
-			5F64905317B96AA300EFEE76 = 5F64905317B96AA300EFEE76 /* PBXTextBookmark */;
-			5F64905417B96AA300EFEE76 = 5F64905417B96AA300EFEE76 /* PBXTextBookmark */;
-			5F64905517B96AA300EFEE76 = 5F64905517B96AA300EFEE76 /* PBXTextBookmark */;
-			5F64905617B96AA300EFEE76 = 5F64905617B96AA300EFEE76 /* PBXTextBookmark */;
-			5F64905717B96AA300EFEE76 = 5F64905717B96AA300EFEE76 /* PBXTextBookmark */;
-			5F64905E17B96AEB00EFEE76 = 5F64905E17B96AEB00EFEE76 /* PBXTextBookmark */;
-			5F64905F17B96AEB00EFEE76 = 5F64905F17B96AEB00EFEE76 /* PBXTextBookmark */;
-			5F64906017B96AEB00EFEE76 = 5F64906017B96AEB00EFEE76 /* PBXTextBookmark */;
-			5F64906117B96AEB00EFEE76 = 5F64906117B96AEB00EFEE76 /* PBXTextBookmark */;
-			5F64906317B96AEB00EFEE76 = 5F64906317B96AEB00EFEE76 /* PBXTextBookmark */;
-			5F64906517B96AEB00EFEE76 = 5F64906517B96AEB00EFEE76 /* PBXTextBookmark */;
-			5F64906A17B96BB800EFEE76 = 5F64906A17B96BB800EFEE76 /* PBXTextBookmark */;
-			5F64906B17B96BB800EFEE76 = 5F64906B17B96BB800EFEE76 /* PBXTextBookmark */;
-			5F64906C17B96BB800EFEE76 = 5F64906C17B96BB800EFEE76 /* PBXTextBookmark */;
-			5F64906D17B96BB800EFEE76 = 5F64906D17B96BB800EFEE76 /* PBXTextBookmark */;
-			5F64906E17B96BB800EFEE76 = 5F64906E17B96BB800EFEE76 /* PBXTextBookmark */;
-			5F64906F17B96BB800EFEE76 = 5F64906F17B96BB800EFEE76 /* PBXTextBookmark */;
-			5F64907017B96BB800EFEE76 = 5F64907017B96BB800EFEE76 /* PBXTextBookmark */;
-			5F64907117B96BB800EFEE76 = 5F64907117B96BB800EFEE76 /* PBXTextBookmark */;
-			5F64907217B96BB800EFEE76 = 5F64907217B96BB800EFEE76 /* PBXTextBookmark */;
-			5F64907317B96BB800EFEE76 = 5F64907317B96BB800EFEE76 /* PBXTextBookmark */;
-			5F64907417B96BB800EFEE76 = 5F64907417B96BB800EFEE76 /* PBXTextBookmark */;
-			5F64907517B96BB800EFEE76 = 5F64907517B96BB800EFEE76 /* PBXTextBookmark */;
-			5F64907F17B96C1100EFEE76 = 5F64907F17B96C1100EFEE76 /* PBXTextBookmark */;
-			5F64908017B96C1100EFEE76 = 5F64908017B96C1100EFEE76 /* PBXTextBookmark */;
-			5F64908217B96C1100EFEE76 = 5F64908217B96C1100EFEE76 /* PBXTextBookmark */;
-			5F64908517B96C1A00EFEE76 = 5F64908517B96C1A00EFEE76 /* PBXTextBookmark */;
-			5F64908617B96C1A00EFEE76 = 5F64908617B96C1A00EFEE76 /* PBXTextBookmark */;
-			5F64908717B96C1A00EFEE76 = 5F64908717B96C1A00EFEE76 /* PBXTextBookmark */;
-			5F64908817B96C1A00EFEE76 = 5F64908817B96C1A00EFEE76 /* PBXTextBookmark */;
-			5F64908917B96C1A00EFEE76 = 5F64908917B96C1A00EFEE76 /* PBXTextBookmark */;
-			5F64908A17B96C1A00EFEE76 = 5F64908A17B96C1A00EFEE76 /* PBXTextBookmark */;
-			5F64908B17B96C1A00EFEE76 = 5F64908B17B96C1A00EFEE76 /* PBXTextBookmark */;
-			5F64908C17B96C1A00EFEE76 = 5F64908C17B96C1A00EFEE76 /* PBXTextBookmark */;
-			5F64908D17B96C1A00EFEE76 = 5F64908D17B96C1A00EFEE76 /* PBXTextBookmark */;
-			5F64908E17B96C1A00EFEE76 = 5F64908E17B96C1A00EFEE76 /* PBXTextBookmark */;
-			5F64908F17B9743100EFEE76 = 5F64908F17B9743100EFEE76 /* PBXTextBookmark */;
-			5F64909017B9743100EFEE76 = 5F64909017B9743100EFEE76 /* PBXTextBookmark */;
-			5F64909117B9743100EFEE76 = 5F64909117B9743100EFEE76 /* PBXTextBookmark */;
-			5F64909217B9743100EFEE76 = 5F64909217B9743100EFEE76 /* PBXTextBookmark */;
-			5F64909317B9743100EFEE76 = 5F64909317B9743100EFEE76 /* PBXTextBookmark */;
-			5F64909417B9743100EFEE76 = 5F64909417B9743100EFEE76 /* PBXTextBookmark */;
-			5F64909517B9743100EFEE76 = 5F64909517B9743100EFEE76 /* PBXTextBookmark */;
-			5F64909617B9743100EFEE76 = 5F64909617B9743100EFEE76 /* PBXTextBookmark */;
-			5F64909717B9743100EFEE76 = 5F64909717B9743100EFEE76 /* PBXTextBookmark */;
-			5F64909817B9743100EFEE76 = 5F64909817B9743100EFEE76 /* PBXTextBookmark */;
-			5F64909917B9743100EFEE76 = 5F64909917B9743100EFEE76 /* PBXTextBookmark */;
-			5F64909A17B9743100EFEE76 = 5F64909A17B9743100EFEE76 /* PBXTextBookmark */;
-			5F64909B17B9743100EFEE76 = 5F64909B17B9743100EFEE76 /* PBXTextBookmark */;
-			5F64909C17B9743100EFEE76 = 5F64909C17B9743100EFEE76 /* PBXTextBookmark */;
-			5F6490A117B9748500EFEE76 = 5F6490A117B9748500EFEE76 /* PBXTextBookmark */;
-			5F6490A217B9748500EFEE76 = 5F6490A217B9748500EFEE76 /* PBXTextBookmark */;
-			5F6490A317B9748500EFEE76 = 5F6490A317B9748500EFEE76 /* PBXTextBookmark */;
-			5F6490A417B9748500EFEE76 = 5F6490A417B9748500EFEE76 /* PBXTextBookmark */;
-			5F6490A517B9748500EFEE76 = 5F6490A517B9748500EFEE76 /* PBXTextBookmark */;
-			5F6490A617B9748500EFEE76 = 5F6490A617B9748500EFEE76 /* PBXTextBookmark */;
-			5F6490A717B9748500EFEE76 = 5F6490A717B9748500EFEE76 /* PBXTextBookmark */;
-			5F6490A817B9748500EFEE76 = 5F6490A817B9748500EFEE76 /* PBXTextBookmark */;
-			5F6490A917B9748500EFEE76 = 5F6490A917B9748500EFEE76 /* PBXTextBookmark */;
-			5F6490AA17B9748500EFEE76 = 5F6490AA17B9748500EFEE76 /* PBXTextBookmark */;
-			5F6490AB17B9748500EFEE76 = 5F6490AB17B9748500EFEE76 /* PBXTextBookmark */;
-			5F6490AC17B9748500EFEE76 = 5F6490AC17B9748500EFEE76 /* PBXTextBookmark */;
-			5F6490AD17B974B200EFEE76 = 5F6490AD17B974B200EFEE76 /* PBXTextBookmark */;
-			5F6490AE17B974B200EFEE76 = 5F6490AE17B974B200EFEE76 /* PBXTextBookmark */;
-			5F6490AF17B974B200EFEE76 = 5F6490AF17B974B200EFEE76 /* PBXTextBookmark */;
-			5F6490B017B974B200EFEE76 = 5F6490B017B974B200EFEE76 /* PBXTextBookmark */;
-			5F6490B117B974B200EFEE76 = 5F6490B117B974B200EFEE76 /* PBXTextBookmark */;
-			5F6490B217B974B200EFEE76 = 5F6490B217B974B200EFEE76 /* PBXTextBookmark */;
-			5F6490B317B974B200EFEE76 = 5F6490B317B974B200EFEE76 /* PBXTextBookmark */;
-			5F6490B417B974B200EFEE76 = 5F6490B417B974B200EFEE76 /* PBXTextBookmark */;
-			5F6490B517B974B200EFEE76 = 5F6490B517B974B200EFEE76 /* PBXTextBookmark */;
-			5F6490B617B974B200EFEE76 = 5F6490B617B974B200EFEE76 /* PBXTextBookmark */;
-			5F6490B717B974B200EFEE76 = 5F6490B717B974B200EFEE76 /* PBXTextBookmark */;
-			5F6490B817B974B200EFEE76 = 5F6490B817B974B200EFEE76 /* PBXTextBookmark */;
-			5F6490B917B974C000EFEE76 = 5F6490B917B974C000EFEE76 /* PBXTextBookmark */;
-			5F6490BA17B974C000EFEE76 = 5F6490BA17B974C000EFEE76 /* PBXTextBookmark */;
-			5F6490BB17B974C000EFEE76 = 5F6490BB17B974C000EFEE76 /* PBXTextBookmark */;
-			5F6490BC17B974C000EFEE76 = 5F6490BC17B974C000EFEE76 /* PBXTextBookmark */;
-			5F6490BD17B974C000EFEE76 = 5F6490BD17B974C000EFEE76 /* PBXTextBookmark */;
-			5F6490BE17B974C000EFEE76 = 5F6490BE17B974C000EFEE76 /* PBXTextBookmark */;
-			5F6490BF17B974C000EFEE76 = 5F6490BF17B974C000EFEE76 /* PBXTextBookmark */;
-			5F6490C017B974C000EFEE76 = 5F6490C017B974C000EFEE76 /* PBXTextBookmark */;
-			5F6490C117B974C000EFEE76 = 5F6490C117B974C000EFEE76 /* PBXTextBookmark */;
-			5F6490C217B974C000EFEE76 = 5F6490C217B974C000EFEE76 /* PBXTextBookmark */;
-			5F6490C317B974C000EFEE76 = 5F6490C317B974C000EFEE76 /* PBXTextBookmark */;
-			5F6490C417B974C000EFEE76 = 5F6490C417B974C000EFEE76 /* PBXTextBookmark */;
-			5F6490C517BA91DE00EFEE76 = 5F6490C517BA91DE00EFEE76 /* PBXTextBookmark */;
-			5F6490C617BA91DE00EFEE76 = 5F6490C617BA91DE00EFEE76 /* PBXTextBookmark */;
-			5F6490C717BA91DE00EFEE76 = 5F6490C717BA91DE00EFEE76 /* PBXTextBookmark */;
-			5F6490C817BA91DE00EFEE76 = 5F6490C817BA91DE00EFEE76 /* PBXTextBookmark */;
-			5F6490C917BA91DE00EFEE76 = 5F6490C917BA91DE00EFEE76 /* PBXTextBookmark */;
-			5F6490CA17BA91DE00EFEE76 = 5F6490CA17BA91DE00EFEE76 /* PBXTextBookmark */;
-			5F6490CB17BA91DE00EFEE76 = 5F6490CB17BA91DE00EFEE76 /* PBXTextBookmark */;
-			5F6490CC17BA91DE00EFEE76 = 5F6490CC17BA91DE00EFEE76 /* PBXTextBookmark */;
-			5F6490CD17BA91DE00EFEE76 = 5F6490CD17BA91DE00EFEE76 /* PBXTextBookmark */;
-			5F6490CE17BA91DE00EFEE76 = 5F6490CE17BA91DE00EFEE76 /* PBXTextBookmark */;
-			5F6490CF17BA91DE00EFEE76 = 5F6490CF17BA91DE00EFEE76 /* PBXTextBookmark */;
-			5F6490D017BA91DE00EFEE76 = 5F6490D017BA91DE00EFEE76 /* PBXTextBookmark */;
-			5F6490D117BA966600EFEE76 = 5F6490D117BA966600EFEE76 /* PBXTextBookmark */;
-			5F6490D217BA966600EFEE76 = 5F6490D217BA966600EFEE76 /* PBXTextBookmark */;
-			5F6490D317BA966600EFEE76 = 5F6490D317BA966600EFEE76 /* PBXTextBookmark */;
-			5F6490D417BA966600EFEE76 = 5F6490D417BA966600EFEE76 /* PBXTextBookmark */;
-			5F6490D517BA966600EFEE76 = 5F6490D517BA966600EFEE76 /* PBXTextBookmark */;
-			5F6490D617BA966600EFEE76 = 5F6490D617BA966600EFEE76 /* PBXTextBookmark */;
-			5F6490D717BA966600EFEE76 = 5F6490D717BA966600EFEE76 /* PBXTextBookmark */;
-			5F6490D817BA966600EFEE76 = 5F6490D817BA966600EFEE76 /* PBXTextBookmark */;
-			5F6490D917BA966600EFEE76 = 5F6490D917BA966600EFEE76 /* PBXTextBookmark */;
-			5F6490DA17BA966600EFEE76 = 5F6490DA17BA966600EFEE76 /* PBXTextBookmark */;
-			5F6490DB17BA966600EFEE76 = 5F6490DB17BA966600EFEE76 /* PBXTextBookmark */;
-			5F9451B417BBE4CF006070F8 /* PBXTextBookmark */ = 5F9451B417BBE4CF006070F8 /* PBXTextBookmark */;
-			5F9451B517BBE4CF006070F8 /* PBXTextBookmark */ = 5F9451B517BBE4CF006070F8 /* PBXTextBookmark */;
-			5F9451B617BBE4CF006070F8 /* XCBuildMessageTextBookmark */ = 5F9451B617BBE4CF006070F8 /* XCBuildMessageTextBookmark */;
-			5F9451B717BBE4CF006070F8 /* PBXTextBookmark */ = 5F9451B717BBE4CF006070F8 /* PBXTextBookmark */;
-			5F9451C117BBE51E006070F8 /* PBXTextBookmark */ = 5F9451C117BBE51E006070F8 /* PBXTextBookmark */;
-			5F9451C217BBE51E006070F8 /* PBXTextBookmark */ = 5F9451C217BBE51E006070F8 /* PBXTextBookmark */;
-			5F9451D517BBE5E9006070F8 /* PBXTextBookmark */ = 5F9451D517BBE5E9006070F8 /* PBXTextBookmark */;
-			5F9451D617BBE5E9006070F8 /* PBXTextBookmark */ = 5F9451D617BBE5E9006070F8 /* PBXTextBookmark */;
-			5F9451D717BBE5E9006070F8 /* PBXTextBookmark */ = 5F9451D717BBE5E9006070F8 /* PBXTextBookmark */;
-			5F9451DC17BBE5F7006070F8 /* PBXTextBookmark */ = 5F9451DC17BBE5F7006070F8 /* PBXTextBookmark */;
-			5F9451E117BBE65D006070F8 /* PBXTextBookmark */ = 5F9451E117BBE65D006070F8 /* PBXTextBookmark */;
-			5F9451E217BBE65D006070F8 /* PBXTextBookmark */ = 5F9451E217BBE65D006070F8 /* PBXTextBookmark */;
-			5F9451F017BBE8F2006070F8 /* PBXTextBookmark */ = 5F9451F017BBE8F2006070F8 /* PBXTextBookmark */;
-			5F9451F117BBE8F2006070F8 /* PBXTextBookmark */ = 5F9451F117BBE8F2006070F8 /* PBXTextBookmark */;
-			5F9451F317BBE91B006070F8 /* PBXTextBookmark */ = 5F9451F317BBE91B006070F8 /* PBXTextBookmark */;
-			5F9451FC17BBEA66006070F8 /* PBXTextBookmark */ = 5F9451FC17BBEA66006070F8 /* PBXTextBookmark */;
-			5F9451FD17BBEA66006070F8 /* PBXTextBookmark */ = 5F9451FD17BBEA66006070F8 /* PBXTextBookmark */;
-			5F94520417BBEB7D006070F8 /* PBXTextBookmark */ = 5F94520417BBEB7D006070F8 /* PBXTextBookmark */;
-			5F94520517BBEB7D006070F8 /* PBXTextBookmark */ = 5F94520517BBEB7D006070F8 /* PBXTextBookmark */;
-			5F94520D17BBECF0006070F8 /* PBXTextBookmark */ = 5F94520D17BBECF0006070F8 /* PBXTextBookmark */;
-			5F94520E17BBECF0006070F8 /* XCBuildMessageTextBookmark */ = 5F94520E17BBECF0006070F8 /* XCBuildMessageTextBookmark */;
-			5F94521017BBECF0006070F8 /* PBXTextBookmark */ = 5F94521017BBECF0006070F8 /* PBXTextBookmark */;
-			5F94521A17BBED7A006070F8 /* PBXTextBookmark */ = 5F94521A17BBED7A006070F8 /* PBXTextBookmark */;
-			5F94521B17BBED82006070F8 /* PBXTextBookmark */ = 5F94521B17BBED82006070F8 /* PBXTextBookmark */;
-			5F94521C17BBED82006070F8 /* PBXTextBookmark */ = 5F94521C17BBED82006070F8 /* PBXTextBookmark */;
-			5F94521D17BBED82006070F8 /* PBXTextBookmark */ = 5F94521D17BBED82006070F8 /* PBXTextBookmark */;
-			5F94521E17BBED82006070F8 /* PBXTextBookmark */ = 5F94521E17BBED82006070F8 /* PBXTextBookmark */;
-			5F94522217BBEDC1006070F8 /* PBXTextBookmark */ = 5F94522217BBEDC1006070F8 /* PBXTextBookmark */;
-			5F94522317BBEDC1006070F8 /* PBXTextBookmark */ = 5F94522317BBEDC1006070F8 /* PBXTextBookmark */;
-			5F94522417BBEDC1006070F8 /* PBXTextBookmark */ = 5F94522417BBEDC1006070F8 /* PBXTextBookmark */;
-			5F94522517BBEDC1006070F8 /* PBXTextBookmark */ = 5F94522517BBEDC1006070F8 /* PBXTextBookmark */;
-			5F94522917BBEE1C006070F8 /* PBXBookmark */ = 5F94522917BBEE1C006070F8 /* PBXBookmark */;
-			5F94522A17BBEE52006070F8 /* PBXTextBookmark */ = 5F94522A17BBEE52006070F8 /* PBXTextBookmark */;
-			5F94522E17BBEEED006070F8 /* PBXTextBookmark */ = 5F94522E17BBEEED006070F8 /* PBXTextBookmark */;
-			5F94523117BBEF2E006070F8 /* PBXTextBookmark */ = 5F94523117BBEF2E006070F8 /* PBXTextBookmark */;
-			5F94523217BBEF2E006070F8 /* PBXTextBookmark */ = 5F94523217BBEF2E006070F8 /* PBXTextBookmark */;
-			5F94523317BBEF2E006070F8 /* XCBuildMessageTextBookmark */ = 5F94523317BBEF2E006070F8 /* XCBuildMessageTextBookmark */;
-			5F94523517BBEF2E006070F8 /* PBXTextBookmark */ = 5F94523517BBEF2E006070F8 /* PBXTextBookmark */;
-			5F94523617BBEF32006070F8 /* PBXTextBookmark */ = 5F94523617BBEF32006070F8 /* PBXTextBookmark */;
-			5F94523717BBEF32006070F8 /* PBXTextBookmark */ = 5F94523717BBEF32006070F8 /* PBXTextBookmark */;
-			5F94523817BBEF32006070F8 /* PBXTextBookmark */ = 5F94523817BBEF32006070F8 /* PBXTextBookmark */;
-			5F94523917BBEF32006070F8 /* PBXTextBookmark */ = 5F94523917BBEF32006070F8 /* PBXTextBookmark */;
-			5F94523A17BBEF32006070F8 /* PBXTextBookmark */ = 5F94523A17BBEF32006070F8 /* PBXTextBookmark */;
-			5F94523D17BBEF32006070F8 /* PBXTextBookmark */ = 5F94523D17BBEF32006070F8 /* PBXTextBookmark */;
-			5F94524417BBEF66006070F8 /* PBXTextBookmark */ = 5F94524417BBEF66006070F8 /* PBXTextBookmark */;
-			5F94524517BBEF68006070F8 /* PBXTextBookmark */ = 5F94524517BBEF68006070F8 /* PBXTextBookmark */;
-			5F94524617BBEF68006070F8 /* PBXTextBookmark */ = 5F94524617BBEF68006070F8 /* PBXTextBookmark */;
-			5F94524D17BBF061006070F8 /* PBXTextBookmark */ = 5F94524D17BBF061006070F8 /* PBXTextBookmark */;
-			5F94524E17BBF07A006070F8 /* PBXTextBookmark */ = 5F94524E17BBF07A006070F8 /* PBXTextBookmark */;
-			5F94524F17BBF07A006070F8 /* PBXTextBookmark */ = 5F94524F17BBF07A006070F8 /* PBXTextBookmark */;
-			5F94525017BBF07A006070F8 /* PBXTextBookmark */ = 5F94525017BBF07A006070F8 /* PBXTextBookmark */;
-			5F94525117BBF07A006070F8 /* PBXTextBookmark */ = 5F94525117BBF07A006070F8 /* PBXTextBookmark */;
-			5F94525217BBF07A006070F8 /* PBXTextBookmark */ = 5F94525217BBF07A006070F8 /* PBXTextBookmark */;
-			5F94525317BBF07A006070F8 /* PBXTextBookmark */ = 5F94525317BBF07A006070F8 /* PBXTextBookmark */;
-			5F94525417BBF07A006070F8 /* PBXTextBookmark */ = 5F94525417BBF07A006070F8 /* PBXTextBookmark */;
-			5F94525617BBF0A8006070F8 /* PBXTextBookmark */ = 5F94525617BBF0A8006070F8 /* PBXTextBookmark */;
-			5F94525717BBF0A8006070F8 /* PBXTextBookmark */ = 5F94525717BBF0A8006070F8 /* PBXTextBookmark */;
-			5F94525817BBF0AC006070F8 /* PBXTextBookmark */ = 5F94525817BBF0AC006070F8 /* PBXTextBookmark */;
-			5F94525917BBF0AC006070F8 /* PBXTextBookmark */ = 5F94525917BBF0AC006070F8 /* PBXTextBookmark */;
-			5F94525C17BBF0BE006070F8 /* PBXTextBookmark */ = 5F94525C17BBF0BE006070F8 /* PBXTextBookmark */;
-			5F94525D17BBF0BE006070F8 /* PBXTextBookmark */ = 5F94525D17BBF0BE006070F8 /* PBXTextBookmark */;
-			5F94526017BBF30C006070F8 /* PBXTextBookmark */ = 5F94526017BBF30C006070F8 /* PBXTextBookmark */;
-			5F94526117BBF30C006070F8 /* PBXTextBookmark */ = 5F94526117BBF30C006070F8 /* PBXTextBookmark */;
-			5F94526217BBF30C006070F8 /* PBXTextBookmark */ = 5F94526217BBF30C006070F8 /* PBXTextBookmark */;
-			5F94526317BBF30C006070F8 /* PBXTextBookmark */ = 5F94526317BBF30C006070F8 /* PBXTextBookmark */;
-			5F94526417BBF359006070F8 /* PBXTextBookmark */ = 5F94526417BBF359006070F8 /* PBXTextBookmark */;
-			5F94526517BBF359006070F8 /* PBXTextBookmark */ = 5F94526517BBF359006070F8 /* PBXTextBookmark */;
-			5F94526617BBF359006070F8 /* PBXTextBookmark */ = 5F94526617BBF359006070F8 /* PBXTextBookmark */;
-			5F94526717BBF359006070F8 /* PBXTextBookmark */ = 5F94526717BBF359006070F8 /* PBXTextBookmark */;
-			5F94526817BBF38D006070F8 /* PBXTextBookmark */ = 5F94526817BBF38D006070F8 /* PBXTextBookmark */;
-			5F94526917BBF38D006070F8 /* PBXTextBookmark */ = 5F94526917BBF38D006070F8 /* PBXTextBookmark */;
-			5F94526A17BBF38D006070F8 /* PBXTextBookmark */ = 5F94526A17BBF38D006070F8 /* PBXTextBookmark */;
-			5F94526B17BBF38D006070F8 /* PBXTextBookmark */ = 5F94526B17BBF38D006070F8 /* PBXTextBookmark */;
-			5F94526C17BBF45F006070F8 /* PBXTextBookmark */ = 5F94526C17BBF45F006070F8 /* PBXTextBookmark */;
-			5F94526D17BBF45F006070F8 /* PBXTextBookmark */ = 5F94526D17BBF45F006070F8 /* PBXTextBookmark */;
-			5F94526E17BBF45F006070F8 /* PBXTextBookmark */ = 5F94526E17BBF45F006070F8 /* PBXTextBookmark */;
-			5F94526F17BBF45F006070F8 /* PBXTextBookmark */ = 5F94526F17BBF45F006070F8 /* PBXTextBookmark */;
-			5F94527017BBF45F006070F8 /* PBXTextBookmark */ = 5F94527017BBF45F006070F8 /* PBXTextBookmark */;
-			5F94527717BBF508006070F8 /* PBXTextBookmark */ = 5F94527717BBF508006070F8 /* PBXTextBookmark */;
-			5F94527817BBF508006070F8 /* PBXTextBookmark */ = 5F94527817BBF508006070F8 /* PBXTextBookmark */;
-			5F94527A17BBF52E006070F8 /* PBXTextBookmark */ = 5F94527A17BBF52E006070F8 /* PBXTextBookmark */;
-			5F94527B17BBF52E006070F8 /* PBXTextBookmark */ = 5F94527B17BBF52E006070F8 /* PBXTextBookmark */;
-			5F94527C17BBF52E006070F8 /* PBXTextBookmark */ = 5F94527C17BBF52E006070F8 /* PBXTextBookmark */;
-			5F94527D17BBF52E006070F8 /* PBXTextBookmark */ = 5F94527D17BBF52E006070F8 /* PBXTextBookmark */;
+			5F648EE017B82ABB00EFEE76 /* PBXBookmark */ = 5F648EE017B82ABB00EFEE76 /* PBXBookmark */;
+			5F648F0917B8337200EFEE76 /* PBXTextBookmark */ = 5F648F0917B8337200EFEE76 /* PBXTextBookmark */;
+			5F648F0A17B8337200EFEE76 /* XCBuildMessageTextBookmark */ = 5F648F0A17B8337200EFEE76 /* XCBuildMessageTextBookmark */;
+			5F648F0C17B8337200EFEE76 /* PBXTextBookmark */ = 5F648F0C17B8337200EFEE76 /* PBXTextBookmark */;
+			5F648F2517B8340900EFEE76 /* PBXTextBookmark */ = 5F648F2517B8340900EFEE76 /* PBXTextBookmark */;
+			5F648F2617B8340900EFEE76 /* PBXTextBookmark */ = 5F648F2617B8340900EFEE76 /* PBXTextBookmark */;
+			5F648F2717B8340900EFEE76 /* XCBuildMessageTextBookmark */ = 5F648F2717B8340900EFEE76 /* XCBuildMessageTextBookmark */;
+			5F648F2917B8340900EFEE76 /* PBXTextBookmark */ = 5F648F2917B8340900EFEE76 /* PBXTextBookmark */;
+			5F648F2A17B8340900EFEE76 /* PBXTextBookmark */ = 5F648F2A17B8340900EFEE76 /* PBXTextBookmark */;
+			5F648F2B17B8340900EFEE76 /* PBXTextBookmark */ = 5F648F2B17B8340900EFEE76 /* PBXTextBookmark */;
+			5F648F3017B8340900EFEE76 /* PBXTextBookmark */ = 5F648F3017B8340900EFEE76 /* PBXTextBookmark */;
+			5F648F4117B8352800EFEE76 /* PBXTextBookmark */ = 5F648F4117B8352800EFEE76 /* PBXTextBookmark */;
+			5F648F4217B8352800EFEE76 /* PBXTextBookmark */ = 5F648F4217B8352800EFEE76 /* PBXTextBookmark */;
+			5F648F4617B8358B00EFEE76 /* PBXTextBookmark */ = 5F648F4617B8358B00EFEE76 /* PBXTextBookmark */;
+			5F648F4717B8358B00EFEE76 /* PBXTextBookmark */ = 5F648F4717B8358B00EFEE76 /* PBXTextBookmark */;
+			5F648F4E17B835DD00EFEE76 /* XCBuildMessageTextBookmark */ = 5F648F4E17B835DD00EFEE76 /* XCBuildMessageTextBookmark */;
+			5F648F5017B835DD00EFEE76 /* PBXTextBookmark */ = 5F648F5017B835DD00EFEE76 /* PBXTextBookmark */;
+			5F648F5117B835DD00EFEE76 /* PBXTextBookmark */ = 5F648F5117B835DD00EFEE76 /* PBXTextBookmark */;
+			5F648F5217B835DD00EFEE76 /* PBXTextBookmark */ = 5F648F5217B835DD00EFEE76 /* PBXTextBookmark */;
+			5F648F7417B839AD00EFEE76 /* PBXBookmark */ = 5F648F7417B839AD00EFEE76 /* PBXBookmark */;
+			5F648F7F17B83A6500EFEE76 /* PBXTextBookmark */ = 5F648F7F17B83A6500EFEE76 /* PBXTextBookmark */;
+			5F648F8017B83A6500EFEE76 /* PBXTextBookmark */ = 5F648F8017B83A6500EFEE76 /* PBXTextBookmark */;
+			5F648F8117B83A6500EFEE76 /* PBXTextBookmark */ = 5F648F8117B83A6500EFEE76 /* PBXTextBookmark */;
+			5F648F8217B83A6500EFEE76 /* PBXTextBookmark */ = 5F648F8217B83A6500EFEE76 /* PBXTextBookmark */;
+			5F648F8317B83A6500EFEE76 /* PBXTextBookmark */ = 5F648F8317B83A6500EFEE76 /* PBXTextBookmark */;
+			5F648F8417B83A6500EFEE76 /* PBXTextBookmark */ = 5F648F8417B83A6500EFEE76 /* PBXTextBookmark */;
+			5F648F8517B83A6500EFEE76 /* PBXTextBookmark */ = 5F648F8517B83A6500EFEE76 /* PBXTextBookmark */;
+			5F648F8617B83A6500EFEE76 /* PBXTextBookmark */ = 5F648F8617B83A6500EFEE76 /* PBXTextBookmark */;
+			5F648F8717B83A6500EFEE76 /* PBXTextBookmark */ = 5F648F8717B83A6500EFEE76 /* PBXTextBookmark */;
+			5F648F8817B83A6500EFEE76 /* PBXTextBookmark */ = 5F648F8817B83A6500EFEE76 /* PBXTextBookmark */;
+			5F648F8917B83A6500EFEE76 /* PBXTextBookmark */ = 5F648F8917B83A6500EFEE76 /* PBXTextBookmark */;
+			5F648F8A17B83A6500EFEE76 /* PBXTextBookmark */ = 5F648F8A17B83A6500EFEE76 /* PBXTextBookmark */;
+			5F648F8B17B83A6500EFEE76 /* PBXTextBookmark */ = 5F648F8B17B83A6500EFEE76 /* PBXTextBookmark */;
+			5F648F8E17B83A6500EFEE76 /* PBXTextBookmark */ = 5F648F8E17B83A6500EFEE76 /* PBXTextBookmark */;
+			5F648F8F17B83A6500EFEE76 /* PBXTextBookmark */ = 5F648F8F17B83A6500EFEE76 /* PBXTextBookmark */;
+			5F648FB517B83E0E00EFEE76 /* PBXTextBookmark */ = 5F648FB517B83E0E00EFEE76 /* PBXTextBookmark */;
+			5F648FB617B83E0E00EFEE76 /* PBXTextBookmark */ = 5F648FB617B83E0E00EFEE76 /* PBXTextBookmark */;
+			5F648FB717B83E0E00EFEE76 /* PBXTextBookmark */ = 5F648FB717B83E0E00EFEE76 /* PBXTextBookmark */;
+			5F648FB817B83E0E00EFEE76 /* PBXTextBookmark */ = 5F648FB817B83E0E00EFEE76 /* PBXTextBookmark */;
+			5F648FB917B83E0E00EFEE76 /* PBXTextBookmark */ = 5F648FB917B83E0E00EFEE76 /* PBXTextBookmark */;
+			5F648FBD17B83EF200EFEE76 /* PBXTextBookmark */ = 5F648FBD17B83EF200EFEE76 /* PBXTextBookmark */;
+			5F648FBE17B83EF200EFEE76 /* PBXTextBookmark */ = 5F648FBE17B83EF200EFEE76 /* PBXTextBookmark */;
+			5F648FBF17B83EF200EFEE76 /* PBXTextBookmark */ = 5F648FBF17B83EF200EFEE76 /* PBXTextBookmark */;
+			5F648FCD17B94D1C00EFEE76 /* PBXBookmark */ = 5F648FCD17B94D1C00EFEE76 /* PBXBookmark */;
+			5F648FD117B94E7100EFEE76 /* PBXBookmark */ = 5F648FD117B94E7100EFEE76 /* PBXBookmark */;
+			5F648FED17B9634C00EFEE76 /* PBXBookmark */ = 5F648FED17B9634C00EFEE76 /* PBXBookmark */;
+			5F648FFE17B9651E00EFEE76 /* PBXBookmark */ = 5F648FFE17B9651E00EFEE76 /* PBXBookmark */;
+			5F64900817B9691F00EFEE76 /* PBXBookmark */ = 5F64900817B9691F00EFEE76 /* PBXBookmark */;
+			5F64901317B969F000EFEE76 /* PBXTextBookmark */ = 5F64901317B969F000EFEE76 /* PBXTextBookmark */;
+			5F64901417B969F000EFEE76 /* PBXTextBookmark */ = 5F64901417B969F000EFEE76 /* PBXTextBookmark */;
+			5F64901517B969F000EFEE76 /* PBXTextBookmark */ = 5F64901517B969F000EFEE76 /* PBXTextBookmark */;
+			5F64901617B969F000EFEE76 /* PBXTextBookmark */ = 5F64901617B969F000EFEE76 /* PBXTextBookmark */;
+			5F64901717B969F000EFEE76 /* PBXTextBookmark */ = 5F64901717B969F000EFEE76 /* PBXTextBookmark */;
+			5F64901817B969F000EFEE76 /* PBXTextBookmark */ = 5F64901817B969F000EFEE76 /* PBXTextBookmark */;
+			5F64901917B969F000EFEE76 /* PBXTextBookmark */ = 5F64901917B969F000EFEE76 /* PBXTextBookmark */;
+			5F64901A17B969F000EFEE76 /* PBXTextBookmark */ = 5F64901A17B969F000EFEE76 /* PBXTextBookmark */;
+			5F64901B17B969F000EFEE76 /* PBXTextBookmark */ = 5F64901B17B969F000EFEE76 /* PBXTextBookmark */;
+			5F64901C17B969F000EFEE76 /* PBXTextBookmark */ = 5F64901C17B969F000EFEE76 /* PBXTextBookmark */;
+			5F64901D17B969F000EFEE76 /* PBXTextBookmark */ = 5F64901D17B969F000EFEE76 /* PBXTextBookmark */;
+			5F64901E17B969F000EFEE76 /* PBXTextBookmark */ = 5F64901E17B969F000EFEE76 /* PBXTextBookmark */;
+			5F64901F17B969F000EFEE76 /* PBXTextBookmark */ = 5F64901F17B969F000EFEE76 /* PBXTextBookmark */;
+			5F64902017B969F000EFEE76 /* PBXTextBookmark */ = 5F64902017B969F000EFEE76 /* PBXTextBookmark */;
+			5F64902317B969F000EFEE76 /* PBXTextBookmark */ = 5F64902317B969F000EFEE76 /* PBXTextBookmark */;
+			5F64902617B969F000EFEE76 /* PBXTextBookmark */ = 5F64902617B969F000EFEE76 /* PBXTextBookmark */;
+			5F64902717B969F000EFEE76 /* PBXTextBookmark */ = 5F64902717B969F000EFEE76 /* PBXTextBookmark */;
+			5F64902A17B969F000EFEE76 /* PBXTextBookmark */ = 5F64902A17B969F000EFEE76 /* PBXTextBookmark */;
+			5F64902D17B969F000EFEE76 /* PBXTextBookmark */ = 5F64902D17B969F000EFEE76 /* PBXTextBookmark */;
+			5F64902E17B969F000EFEE76 /* PBXTextBookmark */ = 5F64902E17B969F000EFEE76 /* PBXTextBookmark */;
+			5F64902F17B969F000EFEE76 /* PBXTextBookmark */ = 5F64902F17B969F000EFEE76 /* PBXTextBookmark */;
+			5F64903017B969F000EFEE76 /* PBXTextBookmark */ = 5F64903017B969F000EFEE76 /* PBXTextBookmark */;
+			5F64903317B969F000EFEE76 /* PBXTextBookmark */ = 5F64903317B969F000EFEE76 /* PBXTextBookmark */;
+			5F64903617B969F000EFEE76 /* PBXTextBookmark */ = 5F64903617B969F000EFEE76 /* PBXTextBookmark */;
+			5F64903917B969F000EFEE76 /* PBXTextBookmark */ = 5F64903917B969F000EFEE76 /* PBXTextBookmark */;
+			5F64903A17B969F000EFEE76 /* PBXTextBookmark */ = 5F64903A17B969F000EFEE76 /* PBXTextBookmark */;
+			5F64903B17B96A2700EFEE76 /* PBXTextBookmark */ = 5F64903B17B96A2700EFEE76 /* PBXTextBookmark */;
+			5F64903C17B96A2700EFEE76 /* PBXTextBookmark */ = 5F64903C17B96A2700EFEE76 /* PBXTextBookmark */;
+			5F64903D17B96A2700EFEE76 /* PBXTextBookmark */ = 5F64903D17B96A2700EFEE76 /* PBXTextBookmark */;
+			5F64903E17B96A2700EFEE76 /* PBXTextBookmark */ = 5F64903E17B96A2700EFEE76 /* PBXTextBookmark */;
+			5F64903F17B96A2700EFEE76 /* PBXTextBookmark */ = 5F64903F17B96A2700EFEE76 /* PBXTextBookmark */;
+			5F64904017B96A2700EFEE76 /* PBXTextBookmark */ = 5F64904017B96A2700EFEE76 /* PBXTextBookmark */;
+			5F64904117B96A2700EFEE76 /* PBXTextBookmark */ = 5F64904117B96A2700EFEE76 /* PBXTextBookmark */;
+			5F64904217B96A2700EFEE76 /* PBXTextBookmark */ = 5F64904217B96A2700EFEE76 /* PBXTextBookmark */;
+			5F64904317B96A2700EFEE76 /* PBXTextBookmark */ = 5F64904317B96A2700EFEE76 /* PBXTextBookmark */;
+			5F64904417B96A2700EFEE76 /* PBXTextBookmark */ = 5F64904417B96A2700EFEE76 /* PBXTextBookmark */;
+			5F64904D17B96AA300EFEE76 /* PBXTextBookmark */ = 5F64904D17B96AA300EFEE76 /* PBXTextBookmark */;
+			5F64904E17B96AA300EFEE76 /* PBXTextBookmark */ = 5F64904E17B96AA300EFEE76 /* PBXTextBookmark */;
+			5F64904F17B96AA300EFEE76 /* PBXTextBookmark */ = 5F64904F17B96AA300EFEE76 /* PBXTextBookmark */;
+			5F64905017B96AA300EFEE76 /* PBXTextBookmark */ = 5F64905017B96AA300EFEE76 /* PBXTextBookmark */;
+			5F64905117B96AA300EFEE76 /* PBXTextBookmark */ = 5F64905117B96AA300EFEE76 /* PBXTextBookmark */;
+			5F64905217B96AA300EFEE76 /* PBXTextBookmark */ = 5F64905217B96AA300EFEE76 /* PBXTextBookmark */;
+			5F64905317B96AA300EFEE76 /* PBXTextBookmark */ = 5F64905317B96AA300EFEE76 /* PBXTextBookmark */;
+			5F64905417B96AA300EFEE76 /* PBXTextBookmark */ = 5F64905417B96AA300EFEE76 /* PBXTextBookmark */;
+			5F64905517B96AA300EFEE76 /* PBXTextBookmark */ = 5F64905517B96AA300EFEE76 /* PBXTextBookmark */;
+			5F64905617B96AA300EFEE76 /* PBXTextBookmark */ = 5F64905617B96AA300EFEE76 /* PBXTextBookmark */;
+			5F64905717B96AA300EFEE76 /* PBXTextBookmark */ = 5F64905717B96AA300EFEE76 /* PBXTextBookmark */;
+			5F64905E17B96AEB00EFEE76 /* PBXTextBookmark */ = 5F64905E17B96AEB00EFEE76 /* PBXTextBookmark */;
+			5F64905F17B96AEB00EFEE76 /* PBXTextBookmark */ = 5F64905F17B96AEB00EFEE76 /* PBXTextBookmark */;
+			5F64906017B96AEB00EFEE76 /* PBXTextBookmark */ = 5F64906017B96AEB00EFEE76 /* PBXTextBookmark */;
+			5F64906117B96AEB00EFEE76 /* PBXTextBookmark */ = 5F64906117B96AEB00EFEE76 /* PBXTextBookmark */;
+			5F64906317B96AEB00EFEE76 /* XCBuildMessageTextBookmark */ = 5F64906317B96AEB00EFEE76 /* XCBuildMessageTextBookmark */;
+			5F64906517B96AEB00EFEE76 /* PBXTextBookmark */ = 5F64906517B96AEB00EFEE76 /* PBXTextBookmark */;
+			5F64906A17B96BB800EFEE76 /* PBXTextBookmark */ = 5F64906A17B96BB800EFEE76 /* PBXTextBookmark */;
+			5F64906B17B96BB800EFEE76 /* PBXTextBookmark */ = 5F64906B17B96BB800EFEE76 /* PBXTextBookmark */;
+			5F64906C17B96BB800EFEE76 /* PBXTextBookmark */ = 5F64906C17B96BB800EFEE76 /* PBXTextBookmark */;
+			5F64906D17B96BB800EFEE76 /* PBXTextBookmark */ = 5F64906D17B96BB800EFEE76 /* PBXTextBookmark */;
+			5F64906E17B96BB800EFEE76 /* PBXTextBookmark */ = 5F64906E17B96BB800EFEE76 /* PBXTextBookmark */;
+			5F64906F17B96BB800EFEE76 /* PBXTextBookmark */ = 5F64906F17B96BB800EFEE76 /* PBXTextBookmark */;
+			5F64907017B96BB800EFEE76 /* PBXTextBookmark */ = 5F64907017B96BB800EFEE76 /* PBXTextBookmark */;
+			5F64907117B96BB800EFEE76 /* PBXTextBookmark */ = 5F64907117B96BB800EFEE76 /* PBXTextBookmark */;
+			5F64907217B96BB800EFEE76 /* PBXTextBookmark */ = 5F64907217B96BB800EFEE76 /* PBXTextBookmark */;
+			5F64907317B96BB800EFEE76 /* PBXTextBookmark */ = 5F64907317B96BB800EFEE76 /* PBXTextBookmark */;
+			5F64907417B96BB800EFEE76 /* PBXTextBookmark */ = 5F64907417B96BB800EFEE76 /* PBXTextBookmark */;
+			5F64907517B96BB800EFEE76 /* PBXTextBookmark */ = 5F64907517B96BB800EFEE76 /* PBXTextBookmark */;
+			5F64907F17B96C1100EFEE76 /* PBXTextBookmark */ = 5F64907F17B96C1100EFEE76 /* PBXTextBookmark */;
+			5F64908017B96C1100EFEE76 /* XCBuildMessageTextBookmark */ = 5F64908017B96C1100EFEE76 /* XCBuildMessageTextBookmark */;
+			5F64908217B96C1100EFEE76 /* PBXTextBookmark */ = 5F64908217B96C1100EFEE76 /* PBXTextBookmark */;
+			5F64908517B96C1A00EFEE76 /* PBXTextBookmark */ = 5F64908517B96C1A00EFEE76 /* PBXTextBookmark */;
+			5F64908617B96C1A00EFEE76 /* PBXTextBookmark */ = 5F64908617B96C1A00EFEE76 /* PBXTextBookmark */;
+			5F64908717B96C1A00EFEE76 /* PBXTextBookmark */ = 5F64908717B96C1A00EFEE76 /* PBXTextBookmark */;
+			5F64908817B96C1A00EFEE76 /* PBXTextBookmark */ = 5F64908817B96C1A00EFEE76 /* PBXTextBookmark */;
+			5F64908917B96C1A00EFEE76 /* PBXTextBookmark */ = 5F64908917B96C1A00EFEE76 /* PBXTextBookmark */;
+			5F64908A17B96C1A00EFEE76 /* PBXTextBookmark */ = 5F64908A17B96C1A00EFEE76 /* PBXTextBookmark */;
+			5F64908B17B96C1A00EFEE76 /* PBXTextBookmark */ = 5F64908B17B96C1A00EFEE76 /* PBXTextBookmark */;
+			5F64908C17B96C1A00EFEE76 /* PBXTextBookmark */ = 5F64908C17B96C1A00EFEE76 /* PBXTextBookmark */;
+			5F64908D17B96C1A00EFEE76 /* PBXTextBookmark */ = 5F64908D17B96C1A00EFEE76 /* PBXTextBookmark */;
+			5F64908E17B96C1A00EFEE76 /* PBXTextBookmark */ = 5F64908E17B96C1A00EFEE76 /* PBXTextBookmark */;
+			5F64908F17B9743100EFEE76 /* PBXTextBookmark */ = 5F64908F17B9743100EFEE76 /* PBXTextBookmark */;
+			5F64909017B9743100EFEE76 /* PBXTextBookmark */ = 5F64909017B9743100EFEE76 /* PBXTextBookmark */;
+			5F64909117B9743100EFEE76 /* PBXTextBookmark */ = 5F64909117B9743100EFEE76 /* PBXTextBookmark */;
+			5F64909217B9743100EFEE76 /* PBXTextBookmark */ = 5F64909217B9743100EFEE76 /* PBXTextBookmark */;
+			5F64909317B9743100EFEE76 /* PBXTextBookmark */ = 5F64909317B9743100EFEE76 /* PBXTextBookmark */;
+			5F64909417B9743100EFEE76 /* PBXTextBookmark */ = 5F64909417B9743100EFEE76 /* PBXTextBookmark */;
+			5F64909517B9743100EFEE76 /* PBXTextBookmark */ = 5F64909517B9743100EFEE76 /* PBXTextBookmark */;
+			5F64909617B9743100EFEE76 /* PBXTextBookmark */ = 5F64909617B9743100EFEE76 /* PBXTextBookmark */;
+			5F64909717B9743100EFEE76 /* PBXTextBookmark */ = 5F64909717B9743100EFEE76 /* PBXTextBookmark */;
+			5F64909817B9743100EFEE76 /* PBXTextBookmark */ = 5F64909817B9743100EFEE76 /* PBXTextBookmark */;
+			5F64909917B9743100EFEE76 /* PBXTextBookmark */ = 5F64909917B9743100EFEE76 /* PBXTextBookmark */;
+			5F64909A17B9743100EFEE76 /* PBXTextBookmark */ = 5F64909A17B9743100EFEE76 /* PBXTextBookmark */;
+			5F64909B17B9743100EFEE76 /* PBXTextBookmark */ = 5F64909B17B9743100EFEE76 /* PBXTextBookmark */;
+			5F64909C17B9743100EFEE76 /* PBXTextBookmark */ = 5F64909C17B9743100EFEE76 /* PBXTextBookmark */;
+			5F6490A117B9748500EFEE76 /* PBXTextBookmark */ = 5F6490A117B9748500EFEE76 /* PBXTextBookmark */;
+			5F6490A217B9748500EFEE76 /* PBXTextBookmark */ = 5F6490A217B9748500EFEE76 /* PBXTextBookmark */;
+			5F6490A317B9748500EFEE76 /* PBXTextBookmark */ = 5F6490A317B9748500EFEE76 /* PBXTextBookmark */;
+			5F6490A417B9748500EFEE76 /* PBXTextBookmark */ = 5F6490A417B9748500EFEE76 /* PBXTextBookmark */;
+			5F6490A517B9748500EFEE76 /* PBXTextBookmark */ = 5F6490A517B9748500EFEE76 /* PBXTextBookmark */;
+			5F6490A617B9748500EFEE76 /* PBXTextBookmark */ = 5F6490A617B9748500EFEE76 /* PBXTextBookmark */;
+			5F6490A717B9748500EFEE76 /* PBXTextBookmark */ = 5F6490A717B9748500EFEE76 /* PBXTextBookmark */;
+			5F6490A817B9748500EFEE76 /* PBXTextBookmark */ = 5F6490A817B9748500EFEE76 /* PBXTextBookmark */;
+			5F6490A917B9748500EFEE76 /* PBXTextBookmark */ = 5F6490A917B9748500EFEE76 /* PBXTextBookmark */;
+			5F6490AA17B9748500EFEE76 /* PBXTextBookmark */ = 5F6490AA17B9748500EFEE76 /* PBXTextBookmark */;
+			5F6490AB17B9748500EFEE76 /* PBXTextBookmark */ = 5F6490AB17B9748500EFEE76 /* PBXTextBookmark */;
+			5F6490AC17B9748500EFEE76 /* PBXTextBookmark */ = 5F6490AC17B9748500EFEE76 /* PBXTextBookmark */;
+			5F6490AD17B974B200EFEE76 /* PBXTextBookmark */ = 5F6490AD17B974B200EFEE76 /* PBXTextBookmark */;
+			5F6490AE17B974B200EFEE76 /* PBXTextBookmark */ = 5F6490AE17B974B200EFEE76 /* PBXTextBookmark */;
+			5F6490AF17B974B200EFEE76 /* PBXTextBookmark */ = 5F6490AF17B974B200EFEE76 /* PBXTextBookmark */;
+			5F6490B017B974B200EFEE76 /* PBXTextBookmark */ = 5F6490B017B974B200EFEE76 /* PBXTextBookmark */;
+			5F6490B117B974B200EFEE76 /* PBXTextBookmark */ = 5F6490B117B974B200EFEE76 /* PBXTextBookmark */;
+			5F6490B217B974B200EFEE76 /* PBXTextBookmark */ = 5F6490B217B974B200EFEE76 /* PBXTextBookmark */;
+			5F6490B317B974B200EFEE76 /* PBXTextBookmark */ = 5F6490B317B974B200EFEE76 /* PBXTextBookmark */;
+			5F6490B417B974B200EFEE76 /* PBXTextBookmark */ = 5F6490B417B974B200EFEE76 /* PBXTextBookmark */;
+			5F6490B517B974B200EFEE76 /* PBXTextBookmark */ = 5F6490B517B974B200EFEE76 /* PBXTextBookmark */;
+			5F6490B617B974B200EFEE76 /* PBXTextBookmark */ = 5F6490B617B974B200EFEE76 /* PBXTextBookmark */;
+			5F6490B717B974B200EFEE76 /* PBXTextBookmark */ = 5F6490B717B974B200EFEE76 /* PBXTextBookmark */;
+			5F6490B817B974B200EFEE76 /* PBXTextBookmark */ = 5F6490B817B974B200EFEE76 /* PBXTextBookmark */;
+			5F6490B917B974C000EFEE76 /* PBXTextBookmark */ = 5F6490B917B974C000EFEE76 /* PBXTextBookmark */;
+			5F6490BA17B974C000EFEE76 /* PBXTextBookmark */ = 5F6490BA17B974C000EFEE76 /* PBXTextBookmark */;
+			5F6490BB17B974C000EFEE76 /* PBXTextBookmark */ = 5F6490BB17B974C000EFEE76 /* PBXTextBookmark */;
+			5F6490BC17B974C000EFEE76 /* PBXTextBookmark */ = 5F6490BC17B974C000EFEE76 /* PBXTextBookmark */;
+			5F6490BD17B974C000EFEE76 /* PBXTextBookmark */ = 5F6490BD17B974C000EFEE76 /* PBXTextBookmark */;
+			5F6490BE17B974C000EFEE76 /* PBXTextBookmark */ = 5F6490BE17B974C000EFEE76 /* PBXTextBookmark */;
+			5F6490BF17B974C000EFEE76 /* PBXTextBookmark */ = 5F6490BF17B974C000EFEE76 /* PBXTextBookmark */;
+			5F6490C017B974C000EFEE76 /* PBXTextBookmark */ = 5F6490C017B974C000EFEE76 /* PBXTextBookmark */;
+			5F6490C117B974C000EFEE76 /* PBXTextBookmark */ = 5F6490C117B974C000EFEE76 /* PBXTextBookmark */;
+			5F6490C217B974C000EFEE76 /* PBXTextBookmark */ = 5F6490C217B974C000EFEE76 /* PBXTextBookmark */;
+			5F6490C317B974C000EFEE76 /* PBXTextBookmark */ = 5F6490C317B974C000EFEE76 /* PBXTextBookmark */;
+			5F6490C417B974C000EFEE76 /* PBXTextBookmark */ = 5F6490C417B974C000EFEE76 /* PBXTextBookmark */;
+			5F6490C517BA91DE00EFEE76 /* PBXTextBookmark */ = 5F6490C517BA91DE00EFEE76 /* PBXTextBookmark */;
+			5F6490C617BA91DE00EFEE76 /* PBXTextBookmark */ = 5F6490C617BA91DE00EFEE76 /* PBXTextBookmark */;
+			5F6490C717BA91DE00EFEE76 /* PBXTextBookmark */ = 5F6490C717BA91DE00EFEE76 /* PBXTextBookmark */;
+			5F6490C817BA91DE00EFEE76 /* PBXTextBookmark */ = 5F6490C817BA91DE00EFEE76 /* PBXTextBookmark */;
+			5F6490C917BA91DE00EFEE76 /* PBXTextBookmark */ = 5F6490C917BA91DE00EFEE76 /* PBXTextBookmark */;
+			5F6490CA17BA91DE00EFEE76 /* PBXTextBookmark */ = 5F6490CA17BA91DE00EFEE76 /* PBXTextBookmark */;
+			5F6490CB17BA91DE00EFEE76 /* PBXTextBookmark */ = 5F6490CB17BA91DE00EFEE76 /* PBXTextBookmark */;
+			5F6490CC17BA91DE00EFEE76 /* PBXTextBookmark */ = 5F6490CC17BA91DE00EFEE76 /* PBXTextBookmark */;
+			5F6490CD17BA91DE00EFEE76 /* PBXTextBookmark */ = 5F6490CD17BA91DE00EFEE76 /* PBXTextBookmark */;
+			5F6490CE17BA91DE00EFEE76 /* PBXTextBookmark */ = 5F6490CE17BA91DE00EFEE76 /* PBXTextBookmark */;
+			5F6490CF17BA91DE00EFEE76 /* PBXTextBookmark */ = 5F6490CF17BA91DE00EFEE76 /* PBXTextBookmark */;
+			5F6490D017BA91DE00EFEE76 /* PBXTextBookmark */ = 5F6490D017BA91DE00EFEE76 /* PBXTextBookmark */;
+			5F6490D117BA966600EFEE76 /* PBXTextBookmark */ = 5F6490D117BA966600EFEE76 /* PBXTextBookmark */;
+			5F6490D217BA966600EFEE76 /* PBXTextBookmark */ = 5F6490D217BA966600EFEE76 /* PBXTextBookmark */;
+			5F6490D317BA966600EFEE76 /* PBXTextBookmark */ = 5F6490D317BA966600EFEE76 /* PBXTextBookmark */;
+			5F6490D417BA966600EFEE76 /* PBXTextBookmark */ = 5F6490D417BA966600EFEE76 /* PBXTextBookmark */;
+			5F6490D517BA966600EFEE76 /* PBXTextBookmark */ = 5F6490D517BA966600EFEE76 /* PBXTextBookmark */;
+			5F6490D617BA966600EFEE76 /* PBXTextBookmark */ = 5F6490D617BA966600EFEE76 /* PBXTextBookmark */;
+			5F6490D717BA966600EFEE76 /* PBXTextBookmark */ = 5F6490D717BA966600EFEE76 /* PBXTextBookmark */;
+			5F6490D817BA966600EFEE76 /* PBXTextBookmark */ = 5F6490D817BA966600EFEE76 /* PBXTextBookmark */;
+			5F6490D917BA966600EFEE76 /* PBXTextBookmark */ = 5F6490D917BA966600EFEE76 /* PBXTextBookmark */;
+			5F6490DA17BA966600EFEE76 /* PBXTextBookmark */ = 5F6490DA17BA966600EFEE76 /* PBXTextBookmark */;
+			5F6490DB17BA966600EFEE76 /* PBXTextBookmark */ = 5F6490DB17BA966600EFEE76 /* PBXTextBookmark */;
+
+
 		};
 		sourceControlManager = 5F7A0FE11589160900748D0D /* Source Control */;
 		userBuildSettings = {
@@ -511,11 +429,7 @@
 		fRef = 5F78366C15DD718A00954509 /* sharder.hpp */;
 		name = "sharder.hpp: 658";
 		rLen = 0;
-<<<<<<< HEAD
-		rLoc = 20994;
-=======
 		rLoc = 23493;
->>>>>>> 8c6564ab
 		rType = 0;
 		vrLen = 3755;
 		vrLoc = 21833;
@@ -582,16 +496,20 @@
 			sepNavWindowFrame = "{{15, 147}, {1022, 1026}}";
 		};
 	};
+	5F41F7AA17B006AE00C5FD90 /* PBXTextBookmark */ = {
+		isa = PBXTextBookmark;
+		comments = "Implicit conversion shortens 64-bit value into a 32-bit value";
+		fRef = 5F41F7A917B006AE00C5FD90 /* kwaymerge.hpp */;
+		rLen = 1;
+		rLoc = 74;
+		rType = 1;
+	};
 	5F41F7B417B0073000C5FD90 /* PBXTextBookmark */ = {
 		isa = PBXTextBookmark;
 		fRef = 5FCC1D65159503890003D0E9 /* conversions.hpp */;
 		name = "conversions.hpp: 594";
 		rLen = 0;
-<<<<<<< HEAD
-		rLoc = 22016;
-=======
 		rLoc = 22021;
->>>>>>> 8c6564ab
 		rType = 0;
 		vrLen = 3496;
 		vrLoc = 20430;
@@ -2757,7 +2675,7 @@
 		vrLen = 2600;
 		vrLoc = 5683;
 	};
- 
+
 	5F6490C817BA91DE00EFEE76 /* PBXTextBookmark */ = {
 		isa = PBXTextBookmark;
 		fRef = 5F64908117B96C1100EFEE76 /* labelanalysis.hpp */;
@@ -4236,11 +4154,8 @@
 		sourceDirectories = (
 		);
 		startupPath = "/Users/akyrola/Projects/GraphCHI/graphchi-cpp/";
-<<<<<<< HEAD
-=======
 		variableFormatDictionary = {
 		};
->>>>>>> 8c6564ab
 	};
 	5FCB4691174AA11C0023D9D7 /* gensgd */ = {
 		isa = PBXExecutable;
@@ -4812,28 +4727,7 @@
 		hitCount = 0;
 		ignoreCount = 0;
 		lineNumber = 267;
-<<<<<<< HEAD
 
-		modificationTime = 397418581.1079478;
-		originalNumberOfMultipleMatches = 1;
-		state = 0;
-	};
-	5FF7741517B170E300F84939 /* PBXBookmark */ = {
-		isa = PBXBookmark;
-		fRef = 5FCC2104159DEC0E0003D0E9 /* trianglecounting.cpp */;
-	};
-	5FF7741617B170E300F84939 /* PBXTextBookmark */ = {
-		isa = PBXTextBookmark;
-		fRef = 5FCC2104159DEC0E0003D0E9 /* trianglecounting.cpp */;
-		name = "trianglecounting.cpp: 306";
-		rLen = 41;
-		rLoc = 9808;
-		rType = 0;
-		vrLen = 2735;
-		vrLoc = 8487;
-	};
-	5FF7749917B3E1A200F84939 /* sharder.hpp */ = {
-=======
 		modificationTime = 398193925.409677;
 		originalNumberOfMultipleMatches = 1;
 		state = 0;
@@ -4847,18 +4741,19 @@
 	};
 	5FF7749917B3E1A200F84939 /* sharder.hpp */ = {
 		uiCtxt = {
+
+
 			sepNavIntBoundsRect = "{{0, 0}, {1268, 11362}}";
 			sepNavSelRange = "{5614, 0}";
 			sepNavVisRange = "{4679, 2037}";
 		};
 	};
 	5FF774DD17B3E94100F84939 /* minimumspanningforest.cpp */ = {
->>>>>>> 8c6564ab
-		uiCtxt = {
-			sepNavIntBoundsRect = "{{0, 0}, {964, 15288}}";
-			sepNavSelRange = "{950, 0}";
-			sepNavVisRange = "{750, 1071}";
-
+		uiCtxt = {
+			sepNavIntBoundsRect = "{{0, 0}, {961, 5694}}";
+			sepNavSelRange = "{1599, 0}";
+			sepNavVisRange = "{499, 1846}";
+			sepNavWindowFrame = "{{187, 74}, {1022, 1026}}";
 		};
 	};
 	8DD76F620486A84900D96B5E /* pagerank */ = {
