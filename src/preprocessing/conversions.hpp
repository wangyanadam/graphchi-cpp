--- conflicted
+++ resolved
@@ -1,4 +1,4 @@
-;/**
+/**
   * @file
   * @author  Aapo Kyrola <akyrola@cs.cmu.edu>
   * @version 1.0
@@ -390,13 +390,8 @@
         std::string line; // current line
 
         // handle header line
-<<<<<<< HEAD
         int n=0;  // number of nodes
         int m=0;  // number of edges
-=======
-        int n = 0;  // number of nodes
-        int m = 0;  // number of edges
->>>>>>> f9302774
         int weighted; // indicates weight scheme: 
 
         if (std::getline(graphFile, line)) {
