/**
  * @file
  * @author  Aapo Kyrola <akyrola@cs.cmu.edu>
  * @version 1.0
  *
  * @section LICENSE
  *
  * Copyright [2012] [Aapo Kyrola, Guy Blelloch, Carlos Guestrin / Carnegie Mellon University]
  *
  * Licensed under the Apache License, Version 2.0 (the "License");
  * you may not use this file except in compliance with the License.
  * You may obtain a copy of the License at
  *
  * http://www.apache.org/licenses/LICENSE-2.0
  *
  * Unless required by applicable law or agreed to in writing, software
  * distributed under the License is distributed on an "AS IS" BASIS,
  * WITHOUT WARRANTIES OR CONDITIONS OF ANY KIND, either express or implied.
  * See the License for the specific language governing permissions and
  * limitations under the License.
  
  *
  * @section DESCRIPTION
  *
  * Graph conversion and parsing routines.
  */

#ifndef GRAPHCHI_CONVERSIONS_DEF
#define GRAPHCHI_CONVERSIONS_DEF

#include <fcntl.h>
#include <unistd.h>
#include <sys/types.h>
#include <dirent.h>
#include <sys/stat.h>

#include <fstream>
#include <iostream>



#include "graphchi_types.hpp"
#include "logger/logger.hpp"
#include "preprocessing/sharder.hpp"

/**
 * GNU COMPILER HACK TO PREVENT WARNINGS "Unused variable", if
 * the particular app being compiled does not use a function.
 */
#ifdef __GNUC__
#define VARIABLE_IS_NOT_USED __attribute__ ((unused))
#else
#define VARIABLE_IS_NOT_USED
#endif

namespace graphchi {
   
    template <typename T>
    struct dummyC {
        operator T() { return T(); }
    };
    
    /* Simple string to number parsers */
    static void VARIABLE_IS_NOT_USED parse(int &x, const char * s);
    static void VARIABLE_IS_NOT_USED parse(unsigned int &x, const char * s);
    static void VARIABLE_IS_NOT_USED parse(float &x, const char * s);
    static void VARIABLE_IS_NOT_USED parse(long &x, const char * s);
    static void VARIABLE_IS_NOT_USED parse(char &x, const char * s);
    static void VARIABLE_IS_NOT_USED parse(bool &x, const char * s);
    static void VARIABLE_IS_NOT_USED parse(double &x, const char * s);
    static void VARIABLE_IS_NOT_USED parse(short &x, const char * s);
    static void FIXLINE(char * s);
    
    static void parse(int &x, const char * s) {
        x = atoi(s);
    }
    
    static void parse(unsigned int &x, const char * s) {
        x = (unsigned int) strtoul(s, NULL, 10);
    }
    
    static void parse(float &x, const char * s) {
        x = (float) atof(s);
    }
    
    static void parse(dummy &x, const char *s) {}
    
    
    /**
     * Special templated parser for PairContainers.
     */
    template <typename T>
    void parse(PairContainer<T> &x, const char * s) {
        parse(x.left, s);
        parse(x.right, s);
    }
    
    static void parse(long &x, const char * s) {
        x = atol(s);
    }
    
    static void parse(char &x, const char * s) {
        x = s[0];
    }
    
    static void parse(bool &x, const char * s) {
        x = atoi(s) == 1;
    }
    
    static  void parse(double &x, const char * s) {
        x = atof(s);
    }
    
    static void parse(short &x, const char * s) {
        x = (short) atoi(s);
    }
    
#ifdef DYNAMICEDATA
    static void VARIABLE_IS_NOT_USED parse_multiple(std::vector<dummy> &values, char * s);
    static void VARIABLE_IS_NOT_USED parse_multiple(std::vector<dummy> & values, char * s) {
        assert(false);
    }
    
    /**
     * Parse ':' -delimited values into a vector.
     */
    template <typename T>
    static void parse_multiple(typename std::vector<T> & values, char * s) {
        char delims[] = ":";
        char * t;
        t = strtok(s, delims);
        T x;
        parse(x, (const char*) t);
        values.push_back(x);
        while((t = strtok(NULL, delims)) != NULL) {
            parse(x, (const char*) t);
            values.push_back(x);
        }
    }
    
#endif
    
    
    // Catch all
    template <typename T>
    void parse(T &x, const char * s) {
        logstream(LOG_FATAL) << "You need to define parse<your-type>(your-type &x, const char *s) function"
        << " to support parsing the edge value." << std::endl;
        assert(false);
    }
    
    
    
    // Removes \n from the end of line
    inline void FIXLINE(char * s) {
        int len = (int) strlen(s)-1;
        if(s[len] == '\n') s[len] = 0;
    }
    
    
    // http://www.linuxquestions.org/questions/programming-9/c-list-files-in-directory-379323/
    static int VARIABLE_IS_NOT_USED getdir (std::string dir, std::vector<std::string> &files);
    static int VARIABLE_IS_NOT_USED getdir (std::string dir, std::vector<std::string> &files)
    {
        DIR *dp;
        struct dirent *dirp;
        if((dp  = opendir(dir.c_str())) == NULL) {
            std::cout << "Error(" << errno << ") opening " << dir << std::endl;
            return errno;
        }
        
        while ((dirp = readdir(dp)) != NULL) {
            files.push_back(std::string(dirp->d_name));
        }
        closedir(dp);
        return 0;
    }
    
    static VARIABLE_IS_NOT_USED std::string get_dirname(std::string arg);
    static VARIABLE_IS_NOT_USED std::string get_dirname(std::string arg) {
        size_t a = arg.find_last_of("/");
        if (a != arg.npos) {
            std::string dir = arg.substr(0, a);
            return dir;
        } else {
            assert(false);
            return "n/a";
        }
    }
    
    static std::string VARIABLE_IS_NOT_USED get_filename(std::string arg);
    static std::string VARIABLE_IS_NOT_USED get_filename(std::string arg) {
        size_t a = arg.find_last_of("/");
        if (a != arg.npos) {
            std::string f = arg.substr(a + 1);
            return f;
        } else {
            assert(false);
            return "n/a";
        }
    }
    
    /**
     * Converts graph from an edge list format. Input may contain
     * value for the edges. Self-edges are ignored.
     */
    template <typename EdgeDataType, typename FinalEdgeDataType>
    void convert_edgelist(std::string inputfile, sharder<EdgeDataType, FinalEdgeDataType> &sharderobj, bool multivalue_edges=false) {
        
        FILE * inf = fopen(inputfile.c_str(), "r");
        size_t bytesread = 0;
        size_t linenum = 0;
        if (inf == NULL) {
            logstream(LOG_FATAL) << "Could not load :" << inputfile << " error: " << strerror(errno) << std::endl;
        }
        assert(inf != NULL);
        
        logstream(LOG_INFO) << "Reading in edge list format!" << std::endl;
        char s[1024];
        while(fgets(s, 1024, inf) != NULL) {
            linenum++;
            if (linenum % 10000000 == 0) {
                logstream(LOG_DEBUG) << "Read " << linenum << " lines, " << bytesread / 1024 / 1024.  << " MB" << std::endl;
            }
            FIXLINE(s);
            bytesread += strlen(s);
            if (s[0] == '#') continue; // Comment
            if (s[0] == '%') continue; // Comment
            
            char delims[] = "\t, ";
            char * t;
            t = strtok(s, delims);
            if (t == NULL) {
                logstream(LOG_ERROR) << "Input file is not in right format. "
                << "Expecting \"<from>\t<to>\". "
                << "Current line: \"" << s << "\"\n";
                assert(false);
            }
            vid_t from = atoi(t);
            t = strtok(NULL, delims);
            if (t == NULL) {
                logstream(LOG_ERROR) << "Input file is not in right format. "
                << "Expecting \"<from>\t<to>\". "
                << "Current line: \"" << s << "\"\n";
                assert(false);
            }
            vid_t to = atoi(t);
            
            /* Check if has value */
            t = strtok(NULL, delims);
            
            if (!multivalue_edges) {
                EdgeDataType val;
                if (t != NULL) {
                    parse(val, (const char*) t);
                }
                if (from != to) {
                    if (t != NULL) {
                        sharderobj.preprocessing_add_edge(from, to, val);
                    } else {
                        sharderobj.preprocessing_add_edge(from, to);
                    }
                }
            } else {
#ifdef DYNAMICEDATA
                std::vector<EdgeDataType> vals;
                
                parse_multiple(vals, (char*) t);
                if (from != to) {
                    if (vals.size() == 0) {
                        // TODO: go around this problem
                        logstream(LOG_FATAL) << "Each edge needs at least one value." << std::endl;
                        assert(vals.size() > 0);
                    }
                    sharderobj.preprocessing_add_edge_multival(from, to, dummy(), vals);
                }
                
#else
                logstream(LOG_FATAL) << "To support multivalue-edges, dynamic edge data needs to be used." << std::endl;
                assert(false);
#endif
            }
        }
        fclose(inf);
    }
    
    
    
    /**
     * Converts a graph from adjacency list format. Edge values are not supported,
     * and each edge gets the default value for the type. Self-edges are ignored.
     */
    template <typename EdgeDataType, typename FinalEdgeDataType>
    void convert_adjlist(std::string inputfile, sharder<EdgeDataType, FinalEdgeDataType> &sharderobj) {
        FILE * inf = fopen(inputfile.c_str(), "r");
        if (inf == NULL) {
            logstream(LOG_FATAL) << "Could not load :" << inputfile << " error: " << strerror(errno) << std::endl;
        }
        assert(inf != NULL);
        logstream(LOG_INFO) << "Reading in adjacency list format!" << std::endl;
        
        int maxlen = 100000000;
        char * s = (char*) malloc(maxlen);
        
        size_t bytesread = 0;
        
        char delims[] = " \t";
        size_t linenum = 0;
        size_t lastlog = 0;
        /*** PHASE 1 - count ***/
        while(fgets(s, maxlen, inf) != NULL) {
            linenum++;
            if (bytesread - lastlog >= 500000000) {
                logstream(LOG_DEBUG) << "Read " << linenum << " lines, " << bytesread / 1024 / 1024.  << " MB" << std::endl;
                lastlog = bytesread;
            }
            FIXLINE(s);
            bytesread += strlen(s);
            
            if (s[0] == '#') continue; // Comment
            if (s[0] == '%') continue; // Comment
            char * t = strtok(s, delims);
            vid_t from = atoi(t);
            t = strtok(NULL,delims);
            if (t != NULL) {
                vid_t num = atoi(t);
                vid_t i = 0;
                while((t = strtok(NULL,delims)) != NULL) {
                    vid_t to = atoi(t);
                    if (from != to) {
                        sharderobj.preprocessing_add_edge(from, to, EdgeDataType());
                    }
                    i++;
                }
                if (num != i) {
                    logstream(LOG_ERROR) << "Mismatch when reading adjacency list: " << num << " != " << i << " s: " << std::string(s)
                    << " on line: " << linenum << std::endl;
                    continue;
                }
            }
        }
        free(s);
        fclose(inf);
    }


    /**
     * Extract a vector of node indices from a line in the file.
     *
     * @param[in]   line        line from input file containing node indices
     * @param[out]  adjacencies     node indices extracted from line
     */
    static std::vector<vid_t> VARIABLE_IS_NOT_USED parseLine(std::string line);
    static std::vector<vid_t> VARIABLE_IS_NOT_USED parseLine(std::string line) {

        std::stringstream stream(line);
        std::string token;
        char delim = ' ';
        std::vector<vid_t> adjacencies;

        // split string and push adjacent nodes
        while (std::getline(stream, token, delim)) {
            if (token.size() != 0) {
                vid_t v = atoi(token.c_str());
                adjacencies.push_back(v);
            }
        }

        return adjacencies;
    }

    /**
     * Converts a graph from the METIS adjacency format.
     * See http://people.sc.fsu.edu/~jburkardt/data/metis_graph/metis_graph.html for format documentation.
     * NOTE: contributed by clstaudt
     */
    template <typename EdgeDataType, typename FinalEdgeDataType>
    void convert_metis(std::string inputPath, sharder<EdgeDataType, FinalEdgeDataType> &sharderobj) {

        std::cout << "[INFO] reading METIS graph file" << std::endl;
        
        std::ifstream graphFile(inputPath.c_str());

        if (! graphFile.good()) {
            logstream(LOG_FATAL) << "Could not load :" << inputPath << " error: " << strerror(errno) << std::endl;
        }
        
        std::string line; // current line

        // handle header line
        int n=0;  // number of nodes
        int m=0;  // number of edges
        int weighted; // indicates weight scheme: 

        if (std::getline(graphFile, line)) {
            while (line[0] == '%') { // skip comments
                std::getline(graphFile, line);
            }

            std::vector<uint> tokens = parseLine(line);
            n = tokens[0];
            m = tokens[1];
            if (tokens.size() == 2) {
                weighted = 0;
            } if (tokens.size() == 3) {
                weighted = tokens[2];
                if (weighted != 0) {
                    logstream(LOG_FATAL) << "node and edge weights currently not supported by parser" << std::endl;
                }
            }
        } else {
            logstream(LOG_FATAL) << "getting METIS file header failed" << std::endl;
        }

        logstream(LOG_INFO) << "reading graph with n=" << n << ", m=" << m << std::endl;

        vid_t u = 0; // starting node index

        // handle content lines
        while (graphFile.good()) {
            do {
                std::getline(graphFile, line);
            } while (line[0] == '%'); // skip comments

            // parse adjacency line
            std::vector<vid_t> adjacencies = parseLine(line);
            for (std::vector<vid_t>::iterator it=adjacencies.begin(); it != adjacencies.end(); ++it) {
                vid_t v = *it;
                if (u <= v) { // add edge only once; self-loops are allowed
                    sharderobj.preprocessing_add_edge(u, v, EdgeDataType());
                }
            }
            
            u++;
        }

    }
    
    /**
     * Converts a graph from cassovary's (Twitter) format. Edge values are not supported,
     * and each edge gets the default value for the type. Self-edges are ignored.
     */
    template <typename EdgeDataType, typename FinalEdgeDataType>
    void convert_cassovary(std::string basefilename, sharder<EdgeDataType, FinalEdgeDataType> &sharderobj) {
        std::vector<std::string> parts;
        std::string dirname = get_dirname(basefilename);
        std::string prefix =  get_filename(basefilename);
        
        std::cout << "dir=[" << dirname << "] prefix=[" << prefix << "]" << std::endl;
        getdir(dirname, parts);
        
        for(std::vector<std::string>::iterator it=parts.begin(); it != parts.end(); ++it) {
            std::string inputfile = *it;
            if (inputfile.find(prefix) == 0 && inputfile.find("tmp") == inputfile.npos) {
                std::cout << "Going to process: " << inputfile << std::endl;
            }
        }
        
        for(std::vector<std::string>::iterator it=parts.begin(); it != parts.end(); ++it) {
            std::string inputfile = *it;
            if (inputfile.find(prefix) == 0 && inputfile.find(".tmp") == inputfile.npos) {
                inputfile = dirname + "/" + inputfile;
                std::cout << "Process: " << inputfile << std::endl;
                FILE * inf = fopen(inputfile.c_str(), "r");
                if (inf == NULL) {
                    logstream(LOG_FATAL) << "Could not load :" << inputfile << " error: " << strerror(errno) << std::endl;
                }
                assert(inf != NULL);
                logstream(LOG_INFO) << "Reading in cassovary format!" << std::endl;
                
                int maxlen = 100000000;
                char * s = (char*) malloc(maxlen);
                
                size_t bytesread = 0;
                
                char delims[] = " \t";
                size_t linenum = 0;
                size_t lastlog = 0;
                while(fgets(s, maxlen, inf) != NULL) {
                    linenum++;
                    if (bytesread - lastlog >= 500000000) {
                        logstream(LOG_DEBUG) << "Read " << linenum << " lines, " << bytesread / 1024 / 1024.  << " MB" << std::endl;
                        lastlog = bytesread;
                    }
                    FIXLINE(s);
                    bytesread += strlen(s);
                    
                    if (s[0] == '#') continue; // Comment
                    if (s[0] == '%') continue; // Comment
                    char * t = strtok(s, delims);
                    vid_t from = atoi(t);
                    t = strtok(NULL,delims);
                    if (t != NULL) {
                        vid_t num = atoi(t);
                        
                        // Read next line
                        linenum += num + 1;
                        for(vid_t i=0; i < num; i++) {
                            s = fgets(s, maxlen, inf);
                            FIXLINE(s);
                            vid_t to = atoi(s);
                            if (from != to) {
                                sharderobj.preprocessing_add_edge(from, to, EdgeDataType());
                            }
                        }
                        
                    }
                }
                free(s);
                fclose(inf);
            }
        }
    }
    
    
    /**
     * Converts a set of files in the binedgelist format (binary edge list)
     */
    template <typename EdgeDataType, typename FinalEdgeDataType>
    void convert_binedgelist(std::string basefilename, sharder<EdgeDataType, FinalEdgeDataType> &sharderobj) {
        std::vector<std::string> parts;
        std::string dirname = get_dirname(basefilename);
        std::string prefix =  get_filename(basefilename);
        
        std::cout << "dir=[" << dirname << "] prefix=[" << prefix << "]" << std::endl;
        getdir(dirname, parts);
        
        for(std::vector<std::string>::iterator it=parts.begin(); it != parts.end(); ++it) {
            std::string inputfile = *it;
            if (inputfile.find(prefix) == 0 && inputfile.find("tmp") == inputfile.npos) {
                std::cout << "Going to process: " << inputfile << std::endl;
            }
        }
        
        for(std::vector<std::string>::iterator it=parts.begin(); it != parts.end(); ++it) {
            std::string inputfile = *it;
            if (inputfile.find(prefix) == 0 && inputfile.find(".tmp") == inputfile.npos) {
                inputfile = dirname + "/" + inputfile;
                std::cout << "Process: " << inputfile << std::endl;
                FILE * inf = fopen(inputfile.c_str(), "r");
                
                while(!feof(inf)) {
                    vid_t from;
                    vid_t to;
                    
                    size_t res1 = fread(&from, sizeof(vid_t), 1, inf);
                    size_t res2 = fread(&to, sizeof(vid_t), 1, inf);
                    
                    assert(res1 > 0 && res2 > 0);
                    if (from != to) {
                        sharderobj.preprocessing_add_edge(from, to, EdgeDataType());
                    }
                }
                fclose(inf);
            }
        }
    }
    
    // TODO: remove code duplication.
    template <typename EdgeDataType, typename FinalEdgeDataType>
    void convert_binedgelistval(std::string basefilename, sharder<EdgeDataType, FinalEdgeDataType> &sharderobj) {
        std::vector<std::string> parts;
        std::string dirname = get_dirname(basefilename);
        std::string prefix =  get_filename(basefilename);
        
        std::cout << "dir=[" << dirname << "] prefix=[" << prefix << "]" << std::endl;
        getdir(dirname, parts);
        
        for(std::vector<std::string>::iterator it=parts.begin(); it != parts.end(); ++it) {
            std::string inputfile = *it;
            if (inputfile.find(prefix) == 0 && inputfile.find("tmp") == inputfile.npos) {
                std::cout << "Going to process: " << inputfile << std::endl;
            }
        }
        
        for(std::vector<std::string>::iterator it=parts.begin(); it != parts.end(); ++it) {
            std::string inputfile = *it;
            if (inputfile.find(prefix) == 0 && inputfile.find(".tmp") == inputfile.npos) {
                inputfile = dirname + "/" + inputfile;
                std::cout << "Process: " << inputfile << std::endl;
                FILE * inf = fopen(inputfile.c_str(), "r");
                
                while(!feof(inf)) {
                    vid_t from;
                    vid_t to;
                    EdgeDataType edgeval;
                    
                    size_t res1 = fread(&from, sizeof(vid_t), 1, inf);
                    size_t res2 = fread(&to, sizeof(vid_t), 1, inf);
                    size_t res3 = fread(&edgeval, sizeof(EdgeDataType), 1, inf);
                    assert(res1 > 0 && res2 > 0 && res3 > 0);
                    if (from != to) {
                        sharderobj.preprocessing_add_edge(from, to, edgeval);
                    }
                }
                fclose(inf);
            }
        }
    }
    
    
    

    /**
     * Converts a graph input to shards. Preprocessing has several steps,
     * see sharder.hpp for more information.
     */
    template <typename EdgeDataType, typename FinalEdgeDataType>
    int convert(std::string basefilename, std::string nshards_string) {
        sharder<EdgeDataType, FinalEdgeDataType> sharderobj(basefilename);
        
        std::string file_type_str = get_option_string_interactive("filetype", "edgelist, adjlist, binedgelist, metis");
        if (file_type_str != "adjlist" && file_type_str != "edgelist"  && file_type_str != "binedgelist" &&
            file_type_str != "multivalueedgelist" && file_type_str != "metis") {
            logstream(LOG_ERROR) << "You need to specify filetype: 'edgelist',  'adjlist', 'binedgelist', or 'metis'." << std::endl;
            assert(false);
        }
        
        /* Start preprocessing */
        sharderobj.start_preprocessing();
        
        if (file_type_str == "adjlist") {
            convert_adjlist<EdgeDataType, FinalEdgeDataType>(basefilename, sharderobj);
        } else if (file_type_str == "edgelist") {
            convert_edgelist<EdgeDataType, FinalEdgeDataType>(basefilename, sharderobj);
#ifdef DYNAMICEDATA
        } else if (file_type_str == "multivalueedgelist" ) {
            convert_edgelist<EdgeDataType, FinalEdgeDataType>(basefilename, sharderobj, true);
#endif
        } else if (file_type_str == "binedgelist") {
            convert_binedgelistval<EdgeDataType, FinalEdgeDataType>(basefilename, sharderobj);
        } else if (file_type_str == "metis") {
            convert_metis<EdgeDataType, FinalEdgeDataType>(basefilename, sharderobj);
        } else {
            assert(false);
        }
        
        /* Finish preprocessing */
        sharderobj.end_preprocessing();
        
        vid_t max_vertex_id = get_option_int("maxvertex", 0);
        if (max_vertex_id > 0) {
            sharderobj.set_max_vertex_id(max_vertex_id);
        }
        
        int nshards = sharderobj.execute_sharding(nshards_string);
        logstream(LOG_INFO) << "Successfully finished sharding for " << basefilename << std::endl;
        logstream(LOG_INFO) << "Created " << nshards << " shards." << std::endl;
        return nshards;
    }
    
    
    /**
     * Converts a graph input to shards with no edge values. Preprocessing has several steps,
     * see sharder.hpp for more information.
     */
<<<<<<< HEAD
    int convert_none(std::string basefilename, std::string nshards_string);
    int convert_none(std::string basefilename, std::string nshards_string) {
        
=======
    static int VARIABLE_IS_NOT_USED convert_none(std::string basefilename, std::string nshards_string);
    static int VARIABLE_IS_NOT_USED convert_none(std::string basefilename, std::string nshards_string) {
>>>>>>> 13bfbb4b
        sharder<dummy> sharderobj(basefilename);
        sharderobj.set_no_edgevalues();
        
        std::string file_type_str = get_option_string_interactive("filetype", "edgelist, adjlist, cassovary, binedgelist");
        if (file_type_str != "adjlist" && file_type_str != "edgelist" && file_type_str != "cassovary"  && file_type_str != "binedgelist" && file_type_str != "metis") {
            logstream(LOG_ERROR) << "You need to specify filetype: 'edgelist' or 'adjlist'." << std::endl;
            assert(false);
        }
        
        /* Start preprocessing */
        sharderobj.start_preprocessing();
        
        if (file_type_str == "adjlist") {
            convert_adjlist<dummy>(basefilename, sharderobj);
        } else if (file_type_str == "edgelist") {
            convert_edgelist<dummy>(basefilename, sharderobj);
        } else if (file_type_str == "cassovary") {
            convert_cassovary<dummy>(basefilename, sharderobj);
        } else if (file_type_str == "binedgelist") {
            convert_binedgelist<dummy>(basefilename, sharderobj);
        } else if (file_type_str == "metis") {
            convert_metis<dummy>(basefilename, sharderobj);
        }
        
        /* Finish preprocessing */
        sharderobj.end_preprocessing();
        
        if (get_option_int("skipsharding", 0) == 1) {
            std::cout << "Skip sharding..." << std::endl;
            exit(0);
        }
        
        vid_t max_vertex_id = get_option_int("maxvertex", 0);
        if (max_vertex_id > 0) {
            sharderobj.set_max_vertex_id(max_vertex_id);
        }
        
        int nshards = sharderobj.execute_sharding(nshards_string);
        logstream(LOG_INFO) << "Successfully finished sharding for " << basefilename  << std::endl;
        logstream(LOG_INFO) << "Created " << nshards << " shards." << std::endl;
        return nshards;
    }
    
    template <typename EdgeDataType>
    int convert_if_notexists_novalues(std::string basefilename, std::string nshards_string, bool &didexist) {
        int nshards;
        
        /* Check if input file is already sharded */
        if ((nshards = find_shards<EdgeDataType>(basefilename, nshards_string))) {
            logstream(LOG_INFO) << "Found preprocessed files for " << basefilename << ", num shards=" << nshards << std::endl;
            didexist = true;
            if (check_origfile_modification_earlier<EdgeDataType>(basefilename, nshards)) {
                return nshards;
            }
            
        }
        didexist = false;
        
        logstream(LOG_INFO) << "Did not find preprocessed shards for " << basefilename << std::endl;
        
        logstream(LOG_INFO) << "(Edge-value size: " << sizeof(EdgeDataType) << ")" << std::endl;
        logstream(LOG_INFO) << "Will try create them now..." << std::endl;
        nshards = convert<dummyC<EdgeDataType>, EdgeDataType>(basefilename, nshards_string);
        return nshards;
    }
    
    template <typename EdgeDataType>
    int convert_if_notexists(std::string basefilename, std::string nshards_string, bool &didexist) {
        int nshards;
        
        /* Check if input file is already sharded */
        if ((nshards = find_shards<EdgeDataType>(basefilename, nshards_string))) {
            logstream(LOG_INFO) << "Found preprocessed files for " << basefilename << ", num shards=" << nshards << std::endl;
            didexist = true;
            if (check_origfile_modification_earlier<EdgeDataType>(basefilename, nshards)) {
                return nshards;
            }
            
        }
        didexist = false;
        
        logstream(LOG_INFO) << "Did not find preprocessed shards for " << basefilename  << std::endl;
        
        logstream(LOG_INFO) << "(Edge-value size: " << sizeof(EdgeDataType) << ")" << std::endl;
        logstream(LOG_INFO) << "Will try create them now..." << std::endl;
        nshards = convert<EdgeDataType, EdgeDataType>(basefilename, nshards_string);
        return nshards;
    }
    
    // First type is for the input phase, second is what is needed in computation
    template <typename EdgeDataType, typename FinalEdgeType>
    int convert_if_notexists(std::string basefilename, std::string nshards_string, bool &didexist) {
        int nshards;
        
        /* Check if input file is already sharded */
        if ((nshards = find_shards<FinalEdgeType>(basefilename, nshards_string))) {
            logstream(LOG_INFO) << "Found preprocessed files for " << basefilename << ", num shards=" << nshards << std::endl;
            didexist = true;
            if (check_origfile_modification_earlier<FinalEdgeType>(basefilename, nshards)) {
                return nshards;
            }
            
        }
        didexist = false;
        
        logstream(LOG_INFO) << "Did not find preprocessed shards for " << basefilename  << std::endl;
        logstream(LOG_INFO) << "(Edge-value size: " << sizeof(FinalEdgeType) << ")" << std::endl;
        logstream(LOG_INFO) << "Will try create them now..." << std::endl;
        nshards = convert<EdgeDataType, FinalEdgeType>(basefilename, nshards_string);
        return nshards;
    }
    
    template <typename EdgeDataType, typename FinalEdgeType>
    int convert_if_notexists(std::string basefilename, std::string nshards_string) {
        bool b;
        return convert_if_notexists<EdgeDataType, FinalEdgeType>(basefilename, nshards_string, b);
    }
    
    template <typename EdgeDataType>
    int convert_if_notexists(std::string basefilename, std::string nshards_string) {
        bool b;
        return convert_if_notexists<EdgeDataType, EdgeDataType>(basefilename, nshards_string, b);
    }
    
    template <typename EdgeDataType>
    int convert_if_notexists_novalues(std::string basefilename, std::string nshards_string) {
        bool b;
        return convert_if_notexists_novalues<EdgeDataType>(basefilename, nshards_string, b);
    }
         
} // end namespace

#endif
<|MERGE_RESOLUTION|>--- conflicted
+++ resolved
@@ -654,14 +654,9 @@
      * Converts a graph input to shards with no edge values. Preprocessing has several steps,
      * see sharder.hpp for more information.
      */
-<<<<<<< HEAD
-    int convert_none(std::string basefilename, std::string nshards_string);
-    int convert_none(std::string basefilename, std::string nshards_string) {
-        
-=======
+
     static int VARIABLE_IS_NOT_USED convert_none(std::string basefilename, std::string nshards_string);
     static int VARIABLE_IS_NOT_USED convert_none(std::string basefilename, std::string nshards_string) {
->>>>>>> 13bfbb4b
         sharder<dummy> sharderobj(basefilename);
         sharderobj.set_no_edgevalues();
         
