 
/**
 * @file
 * @author  Aapo Kyrola <akyrola@cs.cmu.edu>
 * @version 1.0
 *
 * @section LICENSE
 *
 * Copyright [2012] [Aapo Kyrola, Guy Blelloch, Carlos Guestrin / Carnegie Mellon University]
 * 
 * Licensed under the Apache License, Version 2.0 (the "License");
 * you may not use this file except in compliance with the License.
 * You may obtain a copy of the License at
 * 
 * http://www.apache.org/licenses/LICENSE-2.0
 * 
 * Unless required by applicable law or agreed to in writing, software
 * distributed under the License is distributed on an "AS IS" BASIS,
 * WITHOUT WARRANTIES OR CONDITIONS OF ANY KIND, either express or implied.
 * See the License for the specific language governing permissions and
 * limitations under the License.
 
 *
 * @section DESCRIPTION
 *
 * The class manages information about vertex degree, and allows
 * sequential block access to the degree data file.
 */

#ifndef DEF_GRAPHCHI_DEGREE_DATA
#define DEF_GRAPHCHI_DEGREE_DATA

#include <fstream>
#include <assert.h>
#include <string>
#include <stdlib.h>
#include <sys/mman.h>

#include "graphchi_types.hpp"
#include "io/stripedio.hpp"

namespace graphchi {
    
    
    struct degree {
        int indegree;
        int outdegree;
    };
    
    
    class degree_data {
    
    
    protected:
        /* Current range of vertices in memory */
        vid_t vertex_st;
        vid_t vertex_en;
        stripedio * iomgr;
        
        /* Current chunk in memory */
        degree * loaded_chunk;
        std::string filename;
        std::string base_filename;

        bool modified;
        
        int filedesc;
        
        bool use_mmap;
        degree * mmap_file;
        size_t mmap_length;
     
        virtual void open_file(std::string base_filename) {
            filename = filename_degree_data(base_filename);
<<<<<<< HEAD
            filedesc = iomgr->open_session(filename.c_str(), false);
=======
            modified = false;
            if (!use_mmap) {
                iomgr->allow_preloading(filename);
                filedesc = iomgr->open_session(filename.c_str(), false);
            } else {
                mmap_length = get_filesize(filename);
                filedesc = open(filename.c_str(), O_RDWR);
                mmap_file = (degree *) mmap(NULL, mmap_length, PROT_READ | PROT_WRITE, MAP_SHARED, filedesc, 0);
                assert(mmap_file);
            }
>>>>>>> c558405c
        }
        
    public:
        
        /**
          * Constructor
          * @param base_filename base file prefix
          */
        degree_data(std::string base_filename, stripedio * iomgr) : iomgr(iomgr), loaded_chunk(NULL) {
            vertex_st = vertex_en = 0;
            this->base_filename = base_filename;
            use_mmap = get_option_int("mmap", 0);  // Whether to mmap the degree file to memory
            if (use_mmap) {
                logstream(LOG_INFO) << "Use memory mapping for degree data." << std::endl;
            }
            open_file(base_filename);
        }
        
        virtual ~degree_data() {
            if (!use_mmap) {
                if (loaded_chunk != NULL) {
                    iomgr->managed_release(filedesc, &loaded_chunk);
                }        
                iomgr->close_session(filedesc);
            } else {
                if (modified) {
                    msync(mmap_file, mmap_length, MS_SYNC);
                }
                munmap(mmap_file, mmap_length);
                close(filedesc);
            }
        }
                
        /**
          * Loads a chunk of vertex degrees
          * @param vertex_st first vertex id
          * @param vertex_en last vertex id, inclusive
          */
        virtual void load(vid_t _vertex_st, vid_t _vertex_en) {
            if (!use_mmap) {
                assert(_vertex_en >= _vertex_st);
                vertex_st = _vertex_st;
                vertex_en = _vertex_en;
                
                size_t datasize = (vertex_en - vertex_st + 1) * sizeof(degree);
                size_t datastart = vertex_st * sizeof(degree);
                
                if (loaded_chunk != NULL) {
                    iomgr->managed_release(filedesc, &loaded_chunk);
                }
                
                iomgr->managed_malloc(filedesc, &loaded_chunk, datasize, datastart);
                iomgr->managed_preada_now(filedesc, &loaded_chunk, datasize, datastart);
            } 
        }
        
        /**
          * Returns id of the first vertex currently in memory. Fails if nothing loaded yet.
          */
        vid_t first_vertex_id() {
            if (!use_mmap) {
                assert(loaded_chunk != NULL);
                return vertex_st;
            } else {
                return 0;
            }
        }  
        
        virtual void set_degree(vid_t vertexid, int indegree, int outdegree) {
            modified = true;
            if (!use_mmap) {
                assert(vertexid >= vertex_st && vertexid <= vertex_en);
                loaded_chunk[vertexid - vertex_st].indegree = indegree;
                loaded_chunk[vertexid - vertex_st].outdegree = outdegree;
            } else {
                mmap_file[vertexid].indegree = indegree;
                mmap_file[vertexid].outdegree = outdegree;
            }
        }
        
        virtual void set_degree(vid_t vertexid, degree d) {
            modified = true;
            if (!use_mmap) {
                assert(vertexid >= vertex_st && vertexid <= vertex_en);
                loaded_chunk[vertexid - vertex_st] = d;
            } else {
                mmap_file[vertexid] = d;
            }
        }
        
        inline degree get_degree(vid_t vertexid) {
            if (!use_mmap) {
                assert(vertexid >= vertex_st && vertexid <= vertex_en);
                return loaded_chunk[vertexid - vertex_st];
            } else {
                return mmap_file[vertexid];
            }
        }
        
        void save() {
            if (!use_mmap) {
                size_t datasize = (vertex_en - vertex_st + 1) * sizeof(degree);
                size_t datastart = vertex_st * sizeof(degree);
                iomgr->managed_pwritea_now(filedesc, &loaded_chunk, datasize, datastart);
            }
        }
        
        void ensure_size(vid_t maxid) {
            if (!use_mmap) {
                iomgr->truncate(filedesc, (1 + maxid) * sizeof(degree));
            } else {
                munmap(mmap_file, mmap_length);
                ftruncate(filedesc, (1 + maxid) * sizeof(degree));
                close(filedesc);
                open_file(base_filename);
            }
        }
        
    };
    
}


#endif
<|MERGE_RESOLUTION|>--- conflicted
+++ resolved
@@ -72,9 +72,6 @@
      
         virtual void open_file(std::string base_filename) {
             filename = filename_degree_data(base_filename);
-<<<<<<< HEAD
-            filedesc = iomgr->open_session(filename.c_str(), false);
-=======
             modified = false;
             if (!use_mmap) {
                 iomgr->allow_preloading(filename);
@@ -85,7 +82,6 @@
                 mmap_file = (degree *) mmap(NULL, mmap_length, PROT_READ | PROT_WRITE, MAP_SHARED, filedesc, 0);
                 assert(mmap_file);
             }
->>>>>>> c558405c
         }
         
     public:
